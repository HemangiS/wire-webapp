--- conflicted
+++ resolved
@@ -28,13 +28,8 @@
     </div>
     <!-- ko if: enableIntegrations() -->
       <div class="start-ui-list-tabs">
-<<<<<<< HEAD
         <div class="start-ui-list-tab" data-bind="click: clickOnAddPeople, css: {'active' : peopleTabActive()}, l10n_text: z.string.search_people"></div>
-        <div class="start-ui-list-tab" data-bind="click: clickOnService, css: {'active' : !peopleTabActive()}, l10n_text: z.string.search_services"></div>
-=======
-        <div class="start-ui-list-tab" data-bind="click: function() { clickOnTab(0) }, css: {'active' : peopleTabActive()}, l10n_text: z.string.search_people"></div>
-        <div class="start-ui-list-tab" data-bind="click: function() { clickOnTab(1) }, css: {'active' : !peopleTabActive()}, l10n_text: z.string.search_services"></div>
->>>>>>> 8f67a86a
+        <div class="start-ui-list-tab" data-bind="click: clickOnAddService, css: {'active' : !peopleTabActive()}, l10n_text: z.string.search_services"></div>
       </div>
     <!-- /ko -->
   </div>
@@ -91,37 +86,22 @@
               </div>
               <div class="others" data-bind="visible: search_results.others().length > 0">
                 <span class="start-ui-list-header" data-bind="l10n_text: z.string.search_others"></span>
-<<<<<<< HEAD
-                <user-list class="search-list-theme-black" params="user: search_results.others, click: clickOnOther, mode: z.components.UserList.MODE.OTHERS"></user-list>
-=======
                 <user-list class="search-list-theme-black" params="user: search_results.others, click: click_on_other, mode: z.components.UserList.MODE.OTHERS"></user-list>
->>>>>>> 8f67a86a
               </div>
             </div>
           <!-- /ko -->
         <!-- /ko -->
 
         <!-- ko ifnot: peopleTabActive() -->
-<<<<<<< HEAD
-            <span class="start-ui-list-header"></span>
-            <service-list params="services: search_results.services(), click: clickOnOther"></service-list>
-=======
-          <!-- ko if: show_search_results() -->
-            <span class="start-ui-list-header"></span>
-            <service-list params="services: search_results.services(), click: clickOnService"></service-list>
-          <!-- /ko -->
->>>>>>> 8f67a86a
+          <span class="start-ui-list-header"></span>
+          <service-list params="services: search_results.services(), click: clickOnOther"></service-list>
         <!-- /ko -->
       <!-- /ko -->
 
       <!-- ko if: peopleTabActive() -->
         <!-- ko if: showMemberInvite() -->
           <ul class="left-list-items">
-<<<<<<< HEAD
-            <li class="left-list-item left-list-item-clickable" data-bind="click: clickOnMemberInvite">
-=======
             <li class="left-list-item left-list-item-clickable" data-bind="click: clickOnMemberInvite" data-uie-name="do-invite-member">
->>>>>>> 8f67a86a
               <div class="left-column icon-envelope"></div>
               <div class="center-column" data-bind="l10n_text: z.string.search_member_invite"></div>
             </li>
@@ -176,8 +156,7 @@
                             ignore: on_user_ignore,
                             unblock: on_user_unblock,
                             cancel_request: on_cancel_request
-<<<<<<< HEAD
-                            mode: z.components.UserProfileMode.SEARCH"></user-profile>
+                            mode: z.components.UserProfile.MODE.SEARCH"></user-profile>
 
       <!-- /ko -->
       <!-- ko if: userProfileIsService() -->
@@ -206,13 +185,10 @@
             <!-- /ko -->
           </div>
           <div class="service-confirmation-footer">
-            <button data-uie-name="do-service-confirm" class="participants-service-confirmation-button" data-bind="click: clickOnAddService, l10n_text: z.string.people_service_confirm_button"></button>
-          </div>
-        </div>
-      <!-- /ko -->
-=======
-                            mode: z.components.UserProfile.MODE.SEARCH"></user-profile>
->>>>>>> 8f67a86a
+            <button data-uie-name="do-service-confirm" class="participants-service-confirmation-button" data-bind="click: clickOnAddServiceToConversation, l10n_text: z.string.people_service_confirm_button"></button>
+          </div>
+        </div>
+      <!-- /ko -->
     </div>
   <!-- /ko -->
 
