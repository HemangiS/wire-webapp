/*
 * Wire
 * Copyright (C) 2017 Wire Swiss GmbH
 *
 * This program is free software: you can redistribute it and/or modify
 * it under the terms of the GNU General Public License as published by
 * the Free Software Foundation, either version 3 of the License, or
 * (at your option) any later version.
 *
 * This program is distributed in the hope that it will be useful,
 * but WITHOUT ANY WARRANTY; without even the implied warranty of
 * MERCHANTABILITY or FITNESS FOR A PARTICULAR PURPOSE. See the
 * GNU General Public License for more details.
 *
 * You should have received a copy of the GNU General Public License
 * along with this program. If not, see http://www.gnu.org/licenses/.
 *
 */

'use strict';

window.z = window.z || {};
window.z.conversation = z.conversation || {};

// Conversation repository for all conversation interactions with the conversation service
z.conversation.ConversationRepository = class ConversationRepository {
  static get CONFIG() {
    return {
      CONFIRMATION_THRESHOLD: 7 * 24 * 60 * 60 * 1000,
      EXTERNAL_MESSAGE_THRESHOLD: 200 * 1024,
    };
  }

  /**
   * Construct a new Conversation Repository.
   *
   * @param {ConversationService} conversation_service - Backend REST API conversation service implementation
   * @param {AssetService} asset_service - Backend REST API asset service implementation
   * @param {ClientRepository} client_repository - Repository for client interactions
   * @param {CryptographyRepository} cryptography_repository - Repository for all cryptography interactions
   * @param {GiphyRepository} giphy_repository - Repository for Giphy GIFs
   * @param {LinkPreviewRepository} link_repository - Repository for link previews
   * @param {TeamRepository} team_repository - Repository for teams
   * @param {UserRepository} user_repository - Repository for all user and connection interactions
   */
  constructor(
    conversation_service,
    asset_service,
    client_repository,
    cryptography_repository,
    giphy_repository,
    link_repository,
    team_repository,
    user_repository
  ) {
    this.conversation_service = conversation_service;
    this.asset_service = asset_service;
    this.client_repository = client_repository;
    this.cryptography_repository = cryptography_repository;
    this.giphy_repository = giphy_repository;
    this.link_repository = link_repository;
    this.team_repository = team_repository;
    this.user_repository = user_repository;
    this.logger = new z.util.Logger('z.conversation.ConversationRepository', z.config.LOGGER.OPTIONS);

    this.conversation_mapper = new z.conversation.ConversationMapper();
    this.event_mapper = new z.conversation.EventMapper();
    this.verification_state_handler = new z.conversation.ConversationVerificationStateHandler(this);
    this.clientMismatchHandler = new z.conversation.ClientMismatchHandler(
      this,
      this.cryptography_repository,
      this.user_repository
    );

    this.active_conversation = ko.observable();
    this.conversations = ko.observableArray([]);

    this.time_offset = 0;

    this.isTeam = this.team_repository.isTeam;
    this.isTeam.subscribe(() => this.map_guest_status_self());
    this.team = this.team_repository.team;

    this.block_event_handling = ko.observable(true);
    this.fetching_conversations = {};
    this.conversations_with_new_events = {};
    this.block_event_handling.subscribe(event_handling_state => {
      if (!event_handling_state) {
        this._check_changed_conversations();
      }
    });

    this.self_conversation = ko.pureComputed(() => {
      if (this.user_repository.self()) {
        return this._find_conversation_by_id(this.user_repository.self().id);
      }
    });

    this.filtered_conversations = ko.pureComputed(() => {
      return this.conversations().filter(conversation_et => {
        const states_to_filter = [
          z.user.ConnectionStatus.BLOCKED,
          z.user.ConnectionStatus.CANCELLED,
          z.user.ConnectionStatus.PENDING,
        ];

        if (conversation_et.is_self() || states_to_filter.includes(conversation_et.connection().status())) {
          return false;
        }

        return !(conversation_et.is_cleared() && conversation_et.removed_from_conversation());
      });
    });

    this.sorted_conversations = ko.pureComputed(() => {
      return this.filtered_conversations().sort(z.util.sort_groups_by_last_event);
    });

    this.receiving_queue = new z.util.PromiseQueue({name: 'ConversationRepository.Receiving'});
    this.sending_queue = new z.util.PromiseQueue({name: 'ConversationRepository.Sending', paused: true});

    // @note Only use the client request queue as to unblock if not blocked by event handling or the cryptographic order of messages will be ruined and sessions might be deleted
    this.conversation_service.client.queue_state.subscribe(queue_state => {
      const queue_ready = queue_state === z.service.QUEUE_STATE.READY;
      this.sending_queue.pause(!queue_ready || this.block_event_handling());
    });

    this.conversations_archived = ko.observableArray([]);
    this.conversations_calls = ko.observableArray([]);
    this.conversations_cleared = ko.observableArray([]);
    this.conversations_unarchived = ko.observableArray([]);

    this.init_handled = 0;
    this.init_promise = undefined;
    this.init_total = 0;

    this._init_subscriptions();
  }

  _init_state_updates() {
    ko.computed(() => {
      const conversations_archived = [];
      const conversations_calls = [];
      const conversations_cleared = [];
      const conversations_unarchived = [];

      this.sorted_conversations().forEach(conversation_et => {
        if (conversation_et.has_active_call()) {
          conversations_calls.push(conversation_et);
        } else if (conversation_et.is_cleared()) {
          conversations_cleared.push(conversation_et);
        } else if (conversation_et.is_archived()) {
          conversations_archived.push(conversation_et);
        } else {
          conversations_unarchived.push(conversation_et);
        }
      });

      this.conversations_archived(conversations_archived);
      this.conversations_calls(conversations_calls);
      this.conversations_cleared(conversations_cleared);
      this.conversations_unarchived(conversations_unarchived);
    });
  }

  _init_subscriptions() {
    amplify.subscribe(z.event.WebApp.CONVERSATION.ASSET.CANCEL, this.cancel_asset_upload.bind(this));
    amplify.subscribe(z.event.WebApp.CONVERSATION.EVENT_FROM_BACKEND, this.push_to_receiving_queue.bind(this));
    amplify.subscribe(z.event.WebApp.CONVERSATION.EPHEMERAL_MESSAGE_TIMEOUT, this.timeout_ephemeral_message.bind(this));
    amplify.subscribe(z.event.WebApp.CONVERSATION.MAP_CONNECTION, this.map_connection.bind(this));
    amplify.subscribe(z.event.WebApp.CONVERSATION.MISSED_EVENTS, this.on_missed_events.bind(this));
    amplify.subscribe(z.event.WebApp.CONVERSATION.PERSIST_STATE, this.save_conversation_state_in_db.bind(this));
    amplify.subscribe(
      z.event.WebApp.EVENT.NOTIFICATION_HANDLING_STATE,
      this.set_notification_handling_state.bind(this)
    );
    amplify.subscribe(z.event.WebApp.EVENT.UPDATE_TIME_OFFSET, this.update_time_offset.bind(this));
    amplify.subscribe(z.event.WebApp.TEAM.MEMBER_LEAVE, this.team_member_leave.bind(this));
    amplify.subscribe(z.event.WebApp.USER.UNBLOCKED, this.unblocked_user.bind(this));
  }

  /**
   * Remove obsolete conversations locally.
   * @returns {undefined} No return value
   */
  cleanup_conversations() {
    this.conversations().forEach(conversation_et => {
      if (conversation_et.is_group() && conversation_et.is_cleared() && conversation_et.removed_from_conversation()) {
        this.conversation_service.delete_conversation_from_db(conversation_et.id);
        this.delete_conversation(conversation_et.id);
      }
    });
  }

  //##############################################################################
  // Conversation service interactions
  //##############################################################################

  /**
   * Create a new conversation.
   * @note Supply at least 2 user IDs! Do not include the requestor
   *
   * @param {Array<string>} user_ids - IDs of users (excluding the requestor) to be part of the conversation
   * @param {string} name - User defined name for the Conversation (optional)
   * @returns {Promise} Resolves when the conversation was created
   */
  create_new_conversation(user_ids, name) {
    return this.conversation_service
      .create_conversation(user_ids, name, this.team().id)
      .then(response => this._onCreate({conversation: response.id, data: response}))
      .then(({conversation_et}) => conversation_et)
      .catch(error => {
        const notConnected = error.label === z.service.BackendClientError.LABEL.NOT_CONNECTED;
        if (notConnected) {
          return this._handleUsersNotConnected(user_ids);
        }

        throw error;
      });
  }

  /**
   * Get a conversation from the backend.
   * @param {string} conversation_id - Conversation to be retrieved from the backend
   * @returns {Promise} Resolve with the conversation entity
   */
  fetch_conversation_by_id(conversation_id) {
    if (this.fetching_conversations.hasOwnProperty(conversation_id)) {
      return new Promise((resolve, reject) => {
        this.fetching_conversations[conversation_id].push({reject_fn: reject, resolve_fn: resolve});
      });
    }

    this.fetching_conversations[conversation_id] = [];

    return this.conversation_service
      .get_conversation_by_id(conversation_id)
      .then(response => {
        const conversation_et = this.map_conversations(response);

        this.logger.info(`Fetched conversation '${conversation_id}' from backend`);
        this.save_conversation(conversation_et);

        this.fetching_conversations[conversation_id].forEach(({resolve_fn}) => resolve_fn(conversation_et));
        delete this.fetching_conversations[conversation_id];

        return conversation_et;
      })
      .catch(() => {
        const error = new z.conversation.ConversationError(z.conversation.ConversationError.TYPE.NOT_FOUND);

        this.fetching_conversations[conversation_id].forEach(({reject_fn}) => reject_fn(error));
        delete this.fetching_conversations[conversation_id];

        throw error;
      });
  }

  get_conversations() {
    const remote_conversations_promise = this.conversation_service.get_all_conversations().catch(error => {
      this.logger.error(`Failed to get all conversations from backend: ${error.message}`);
    });

    return Promise.all([this.conversation_service.load_conversation_states_from_db(), remote_conversations_promise])
      .then(([local_conversations, remote_conversations = []]) => {
        if (remote_conversations.length) {
          const conversations = this.conversation_mapper.merge_conversations(local_conversations, remote_conversations);
          return this.conversation_service.save_conversations_in_db(conversations);
        }

        return local_conversations;
      })
      .then(conversations => this.map_conversations(conversations))
      .then(conversation_ets => {
        this.save_conversations(conversation_ets);
        this.update_conversations_offline();
        return this.conversations();
      });
  }

  /**
   * Get Message with given ID from the database.
   *
   * @param {Conversation} conversation_et - Conversation message belongs to
   * @param {string} message_id - ID of message
   * @returns {Promise} Resolves with the message
   */
  get_message_in_conversation_by_id(conversation_et, message_id) {
    const message_et = conversation_et.get_message_by_id(message_id);
    if (message_et) {
      return Promise.resolve(message_et);
    }

    return this.conversation_service.load_event_from_db(conversation_et.id, message_id).then(event => {
      if (event) {
        return this.event_mapper.map_json_event(event, conversation_et);
      }
      throw new z.conversation.ConversationError(z.conversation.ConversationError.TYPE.MESSAGE_NOT_FOUND);
    });
  }

  /**
   * Get preceding messages starting with the given message.
   * @param {Conversation} conversation_et - Respective conversation
   * @returns {Promise} Resolves with the message
   */
  get_preceding_messages(conversation_et) {
    conversation_et.is_pending(true);

    const first_message = conversation_et.get_first_message();
    const upper_bound = first_message
      ? new Date(first_message.timestamp())
      : new Date(conversation_et.get_latest_timestamp(this.time_offset) + 1);

    return this.conversation_service
      .load_preceding_events_from_db(conversation_et.id, new Date(0), upper_bound, z.config.MESSAGES_FETCH_LIMIT)
      .then(events => {
        if (events.length < z.config.MESSAGES_FETCH_LIMIT) {
          conversation_et.has_further_messages(false);
        }

        return this._add_events_to_conversation(events, conversation_et);
      })
      .then(mapped_messages => {
        conversation_et.is_pending(false);
        return mapped_messages;
      });
  }

  /**
   * Get specified message and load number preceding and subsequent messages defined by padding.
   *
   * @param {Conversation} conversation_et - Conversation entity
   * @param {Message} message_et - Message entity
   * @param {number} [padding=15] - Padding
   * @returns {Promise} Resolves with the message
   */
  get_messages_with_offset(conversation_et, message_et, padding = 15) {
    const message_date = new Date(message_et.timestamp());

    conversation_et.is_pending(true);

    return Promise.all([
      this.conversation_service.load_preceding_events_from_db(conversation_et.id, new Date(0), message_date, padding),
      this.conversation_service.load_subsequent_events_from_db(conversation_et.id, message_date, padding, true),
    ])
      .then(([older_events, newer_events]) =>
        this._add_events_to_conversation(older_events.concat(newer_events), conversation_et)
      )
      .then(mapped_messages => {
        conversation_et.is_pending(false);
        return mapped_messages;
      });
  }

  /**
   * Get subsequent messages starting with the given message.
   *
   * @param {Conversation} conversation_et - Conversation entity
   * @param {Message} message_et - Message entity
   * @param {boolean} include_message - Include given message in the results
   * @returns {Promise} Resolves with the messages
   */
  get_subsequent_messages(conversation_et, message_et, include_message) {
    const message_date = new Date(message_et.timestamp());
    conversation_et.is_pending(true);

    return this.conversation_service
      .load_subsequent_events_from_db(conversation_et.id, message_date, z.config.MESSAGES_FETCH_LIMIT, include_message)
      .then(events => this._add_events_to_conversation(events, conversation_et))
      .then(mapped_messages => {
        conversation_et.is_pending(false);
        return mapped_messages;
      });
  }

  /**
   * Get messages for given category. Category param acts as lower bound.
   *
   * @param {Conversation} conversation_et - Conversation entity
   * @param {MessageCategory} [category=z.message.MessageCategory.NONE] - Message category
   * @returns {Promise} Array of message entities
   */
  get_events_for_category(conversation_et, category = z.message.MessageCategory.NONE) {
    return this.conversation_service.load_events_with_category_from_db(conversation_et.id, category).then(events => {
      const message_ets = this.event_mapper.map_json_events(events, conversation_et);
      return Promise.all(message_ets.map(message_et => this._update_user_ets(message_et)));
    });
  }

  /**
   * Search for given text in conversation.
   *
   * @param {Conversation} conversation_et - Conversation entity
   * @param {string} query - Query strings
   * @returns {Promise} Array of message entities
   */
  search_in_conversation(conversation_et, query) {
    if (query.length === 0) {
      return Promise.resolve([]);
    }

    return this.conversation_service
      .search_in_conversation(conversation_et.id, query)
      .then(events => {
        const message_ets = this.event_mapper.map_json_events(events, conversation_et);
        return Promise.all(message_ets.map(message_et => this._update_user_ets(message_et)));
      })
      .then(message_ets => [message_ets, query]);
  }

  /**
   * Get conversation unread events.
   *
   * @private
   * @param {Conversation} conversation_et - Conversation to start from
   * @returns {undefined} No return value
   */
  _get_unread_events(conversation_et) {
    const first_message = conversation_et.get_first_message();
    const lower_bound = new Date(conversation_et.last_read_timestamp());
    const upper_bound = first_message
      ? new Date(first_message.timestamp())
      : new Date(conversation_et.get_latest_timestamp(this.time_offset) + 1);

    if (lower_bound < upper_bound) {
      conversation_et.is_pending(true);

      return this.conversation_service
        .load_preceding_events_from_db(conversation_et.id, lower_bound, upper_bound)
        .then(events => {
          if (events.length) {
            this._add_events_to_conversation(events, conversation_et);
          }
          conversation_et.is_pending(false);
        })
        .catch(error => {
          this.logger.info(`Could not load unread events for conversation: ${conversation_et.id}`, error);
        });
    }
  }

  /**
   * Update conversation with a user you just unblocked
   * @param {User} user_et - User you unblocked
   * @returns {undefined} No return value
   */
  unblocked_user(user_et) {
    this.get_1to1_conversation(user_et).then(conversation_et =>
      conversation_et.status(z.conversation.ConversationStatus.CURRENT_MEMBER)
    );
  }

  /**
   * Update users and events for archived conversations currently visible.
   * @returns {undefined} No return value
   */
  update_conversations_archived() {
    this._update_conversations(this.conversations_archived());
  }

  /**
   * Map users to all conversations without any backend requests.
   * @returns {undefined} No return value
   */
  update_conversations_offline() {
    this.logger.info('Updating group participants offline');
    this.sorted_conversations().map(conversation_et => this.update_participating_user_ets(conversation_et, true));
  }

  /**
   * Update users and events for all unarchived conversations.
   * @returns {undefined} No return value
   */
  update_conversations_unarchived() {
    this._update_conversations(this.conversations_unarchived());
  }

  /**
   * Get users and events for conversations.
   *
   * @note To reduce the number of backend calls we merge the user IDs of all conversations first.
   * @private
   * @param {Array<Conversation>} conversation_ets - Array of conversation entities to be updated
   * @returns {undefined} No return value
   */
  _update_conversations(conversation_ets) {
    const user_ids = _.flatten(conversation_ets.map(conversation_et => conversation_et.participating_user_ids()));

    this.user_repository
      .get_users_by_id(user_ids)
      .then(() => conversation_ets.forEach(conversation_et => this._fetch_users_and_events(conversation_et)));
  }

  //##############################################################################
  // Repository interactions
  //##############################################################################

  /**
   * Deletes a conversation from the repository.
   * @param {string} conversation_id - ID of conversation to be deleted from the repository
   * @returns {undefined} No return value
   */
  delete_conversation(conversation_id) {
    this.conversations.remove(conversation_et => conversation_et.id === conversation_id);
  }

  /**
   * Find a local conversation by ID.
   * @param {string} conversation_id - ID of conversation to get
   * @returns {Promise} Resolves with the conversation entity
   */
  find_conversation_by_id(conversation_id) {
    return Promise.resolve().then(() => {
      if (!conversation_id) {
        throw new z.conversation.ConversationError(z.conversation.ConversationError.TYPE.NO_CONVERSATION_ID);
      }

      const conversation_et = this._find_conversation_by_id(conversation_id);
      if (conversation_et) {
        return conversation_et;
      }

      throw new z.conversation.ConversationError(z.conversation.ConversationError.TYPE.NOT_FOUND);
    });
  }

  /**
   * Check for conversation locally.
   * @param {string} conversation_id - ID of conversation to get
   * @returns {Conversation} Conversation is locally available
   */
  _find_conversation_by_id(conversation_id) {
    for (const conversation of this.conversations()) {
      if (conversation.id === conversation_id) {
        return conversation;
      }
    }
  }

  get_all_users_in_conversation(conversation_id) {
    return this.get_conversation_by_id(conversation_id).then(conversation_et =>
      [this.user_repository.self()].concat(conversation_et.participating_user_ets())
    );
  }

  /**
   * Check for conversation locally and fetch it from the server otherwise.
   * @param {string} conversation_id - ID of conversation to get
   * @returns {Promise} Resolves with the Conversation
   */
  get_conversation_by_id(conversation_id) {
    if (!_.isString(conversation_id)) {
      const error = new z.conversation.ConversationError(z.conversation.ConversationError.TYPE.NO_CONVERSATION_ID);
      return Promise.reject(error);
    }

    return this.find_conversation_by_id(conversation_id)
      .catch(error => {
        if (error.type === z.conversation.ConversationError.TYPE.NOT_FOUND) {
          return this.fetch_conversation_by_id(conversation_id);
        }

        throw error;
      })
      .catch(error => {
        if (error.type !== z.conversation.ConversationError.TYPE.NOT_FOUND) {
          this.logger.error(`Failed to get conversation '${conversation_id}': ${error.message}`, error);
        }

        throw error;
      });
  }

  /**
   * Get group conversations by name.
   *
   * @param {string} query - Query to be searched in group conversation names
   * @param {boolean} is_handle - Query string is handle
   * @returns {Array<Conversation>} Matching group conversations
   */
  get_groups_by_name(query, is_handle) {
    return this.sorted_conversations()
      .filter(conversation_et => {
        if (!conversation_et.is_group()) {
          return false;
        }

        if (is_handle) {
          if (z.util.StringUtil.compare_transliteration(conversation_et.display_name(), `@${query}`)) {
            return true;
          }

          for (const user_et of conversation_et.participating_user_ets()) {
            if (z.util.StringUtil.starts_with(user_et.username(), query)) {
              return true;
            }
          }
        } else {
          if (z.util.StringUtil.compare_transliteration(conversation_et.display_name(), query)) {
            return true;
          }

          for (const user_et of conversation_et.participating_user_ets()) {
            if (z.util.StringUtil.compare_transliteration(user_et.name(), query)) {
              return true;
            }
          }
        }
        return false;
      })
      .sort((conversation_a, conversation_b) => {
        return z.util.StringUtil.sort_by_priority(conversation_a.display_name(), conversation_b.display_name(), query);
      });
  }

  /**
   * Get the most recent event timestamp from any conversation.
   * @param {boolean} [increment=false] - Increment by one for unique timestamp
   * @returns {number} Timestamp value
   */
  getLatestEventTimestamp(increment = false) {
    const mostRecentConversation = this.getMostRecentConversation(true);
    if (mostRecentConversation) {
      const lastEventTimestamp = mostRecentConversation.last_event_timestamp();
      return lastEventTimestamp + (increment ? 1 : 0);
    }

    return 1;
  }

  /**
   * Get the next unarchived conversation.
   *
   * @param {Conversation} conversation_et - Conversation to start from
   * @returns {Conversation} Next conversation
   */
  get_next_conversation(conversation_et) {
    return z.util.ArrayUtil.get_next_item(this.conversations_unarchived(), conversation_et);
  }

  /**
   * Get unarchived conversation with the most recent event.
   * @param {boolean} [allConversations=false] - Search all conversations
   * @returns {Conversation} Most recent conversation
   */
  getMostRecentConversation(allConversations = false) {
    const [conversation_et] = allConversations ? this.sorted_conversations() : this.conversations_unarchived();
    return conversation_et;
  }

  /**
   * Returns a list of sorted conversation ids based on the number of messages in the last 30 days.
   * @returns {Promise} Resolve with the most active conversations
   */
  get_most_active_conversations() {
    return this.conversation_service.get_active_conversations_from_db().then(conversation_ids => {
      return conversation_ids
        .map(conversation_id => this._find_conversation_by_id(conversation_id))
        .filter(conversation_et => conversation_et);
    });
  }

  /**
   * Get conversation with a user.
   * @param {User} user_et - User entity for whom to get the conversation
   * @param {string} [team_id] - Team ID in which the conversation should be searched
   * @returns {Promise} Resolves with the conversation with requested user
   */
  get_1to1_conversation(user_et, team_id = this.team().id) {
    for (const conversation_et of this.conversations()) {
      const with_expected_user = user_et.id === conversation_et.participating_user_ids()[0];

      if (with_expected_user) {
        if (team_id && user_et.is_team_member()) {
          const active_1to1_conversation = conversation_et.is_one2one() && !conversation_et.removed_from_conversation();
          const in_team = team_id === conversation_et.team_id;

          if (active_1to1_conversation && in_team) {
            return Promise.resolve(conversation_et);
          }
        } else if (conversation_et.is_one2one() || conversation_et.is_request()) {
          return Promise.resolve(conversation_et);
        }
      }
    }

    if (team_id) {
      return this.create_new_conversation([user_et.id], undefined);
    }

    return this.fetch_conversation_by_id(user_et.connection().conversation_id)
      .then(conversation_et => {
        conversation_et.connection(user_et.connection());
        return this.update_participating_user_ets(conversation_et);
      })
      .catch(error => {
        if (error.type !== z.conversation.ConversationError.TYPE.NOT_FOUND) {
          throw error;
        }
      });
  }

  /**
   * Check whether conversation is currently displayed.
   * @param {Conversation} conversation_et - Conversation to be saved
   * @returns {boolean} Is the conversation active
   */
  is_active_conversation(conversation_et) {
    if (this.active_conversation()) {
      return this.active_conversation().id === conversation_et.id;
    }
  }

  /**
   * Check whether message has been read.
   *
   * @param {string} conversation_id - Conversation ID
   * @param {string} message_id - Message ID
   * @returns {Promise} Resolves with true if message is marked as read
   */
  is_message_read(conversation_id, message_id) {
    if (!conversation_id || !message_id) {
      return Promise.resolve(false);
    }

    return this.get_conversation_by_id(conversation_id)
      .then(conversation_et => {
        return this.get_message_in_conversation_by_id(conversation_et, message_id).then(
          message_et => conversation_et.last_read_timestamp() >= message_et.timestamp()
        );
      })
      .catch(error => {
        if (error.type === z.conversation.ConversationError.TYPE.MESSAGE_NOT_FOUND) {
          return true;
        }

        throw error;
      });
  }

  initialize_conversations() {
    this._init_state_updates();
    this.init_total = this.receiving_queue.get_length();

    if (this.init_total > 5) {
      this.logger.log(`Handling '${this.init_total}' additional messages on app start`);
      return new Promise((resolve, reject) => (this.init_promise = {reject_fn: reject, resolve_fn: resolve}));
    }
  }

  /**
   * Maps user connection to the corresponding conversation.
   *
   * @note If there is no conversation it will request it from the backend
   * @param {Connection} connection_et - Connections
   * @param {boolean} [show_conversation=false] - Open the new conversation
   * @returns {Promise} Resolves when connection was mapped return value
   */
  map_connection(connection_et, show_conversation = false) {
    const {conversation_id} = connection_et;

    return this.find_conversation_by_id(conversation_id)
      .catch(error => {
        if (error.type !== z.conversation.ConversationError.TYPE.NOT_FOUND) {
          throw error;
        }

        if (connection_et.is_connected() || connection_et.is_outgoing_request()) {
          return this.fetch_conversation_by_id(conversation_id);
        }

        throw new z.conversation.ConversationError(z.conversation.ConversationError.TYPE.NOT_FOUND);
      })
      .then(conversation_et => {
        conversation_et.connection(connection_et);

        if (connection_et.is_connected()) {
          conversation_et.type(z.conversation.ConversationType.ONE2ONE);
        }

        this.update_participating_user_ets(conversation_et).then(updated_conversation_et => {
          if (show_conversation) {
            amplify.publish(z.event.WebApp.CONVERSATION.SHOW, updated_conversation_et);
          }

          this.conversations.notifySubscribers();
        });

        return conversation_et;
      })
      .catch(error => {
        if (error.type !== z.conversation.ConversationError.TYPE.NOT_FOUND) {
          throw error;
        }
      });
  }

  /**
   * Maps user connections to the corresponding conversations.
   * @param {Array<Connection>} connection_ets - Connections entities
   * @returns {undefined} No return value
   */
  map_connections(connection_ets) {
    this.logger.info(`Mapping '${connection_ets.length}' user connection(s) to conversations`, connection_ets);
    connection_ets.map(connection_et => this.map_connection(connection_et));
  }

  /**
   * Map conversation payload.
   *
   * @param {JSON} payload - Payload to map
   * @param {number} [initial_timestamp=this.getLatestEventTimestamp()] - Initial server and event timestamp
   * @returns {z.entity.Conversation|Array<z.entity.Conversation>} Mapped conversation/s
   */
  map_conversations(payload, initial_timestamp = this.getLatestEventTimestamp()) {
    const conversation_data = payload.length ? payload : [payload];

    const conversation_ets = this.conversation_mapper.map_conversations(conversation_data, initial_timestamp);
    conversation_ets.forEach(conversation_et => this._handle_mapped_conversation(conversation_et));

    return payload.length ? conversation_ets : conversation_ets[0];
  }

  _handle_mapped_conversation(conversation_et) {
    this._mapGuestStatusSelf(conversation_et);
    conversation_et.self = this.user_repository.self();
    conversation_et.subscribe_to_state_updates();
  }

  map_guest_status_self() {
    this.filtered_conversations().forEach(conversation_et => this._mapGuestStatusSelf(conversation_et));

    if (this.isTeam()) {
      this.user_repository.self().is_team_member(true);
    }
  }

  _mapGuestStatusSelf(conversationEntity) {
    const conversationTeamId = conversationEntity.team_id;
    const selfTeamId = this.team() && this.team().id;
    const isConversationGuest = !!(conversationTeamId && (!selfTeamId || selfTeamId !== conversationTeamId));
    conversationEntity.is_guest(isConversationGuest);
  }

  /**
   * Mark conversation as read.
   * @param {Conversation} conversation_et - Conversation to be marked as read
   * @returns {undefined} No return value
   */
  mark_as_read(conversation_et) {
    const has_unread_events = conversation_et && conversation_et.unread_event_count() !== 0;

    if (has_unread_events && !this.block_event_handling()) {
      this._update_last_read_timestamp(conversation_et);
      amplify.publish(z.event.WebApp.SYSTEM_NOTIFICATION.REMOVE_READ);
    }
  }

  /**
   * Save a conversation in the repository.
   * @param {Conversation} conversation_et - Conversation to be saved in the repository
   * @returns {Promise} Resolves when conversation was saved
   */
  save_conversation(conversation_et) {
    return this.find_conversation_by_id(conversation_et.id).catch(error => {
      if (error.type !== z.conversation.ConversationError.TYPE.NOT_FOUND) {
        throw error;
      }

      this.conversations.push(conversation_et);
      return this.save_conversation_state_in_db(conversation_et);
    });
  }

  /**
   * Persists a conversation state in the database.
   * @param {Conversation} conversation_et - Conversation of which the state should be persisted
   * @returns {Promise} Resolves when conversation was saved
   */
  save_conversation_state_in_db(conversation_et) {
    return this.conversation_service.save_conversation_state_in_db(conversation_et);
  }

  /**
   * Save conversations in the repository.
   * @param {Array<Conversation>} conversation_ets - Conversations to be saved in the repository
   * @returns {undefined} No return value
   */
  save_conversations(conversation_ets) {
    z.util.ko_array_push_all(this.conversations, conversation_ets);
  }

  /**
   * Set the notification handling state.
   *
   * @note Temporarily do not unarchive conversations when handling the notification stream
   * @param {z.event.NOTIFICATION_HANDLING_STATE} handling_state - State of the notifications stream handling
   * @returns {undefined} No return value
   */
  set_notification_handling_state(handling_state) {
    const updated_handling_state = handling_state !== z.event.NOTIFICATION_HANDLING_STATE.WEB_SOCKET;

    if (this.block_event_handling() !== updated_handling_state) {
      this.block_event_handling(updated_handling_state);
      this.sending_queue.pause(this.block_event_handling());
      this.logger.info(`Block handling of conversation events: ${this.block_event_handling()}`);
    }
  }

  /**
   * Update time offset.
   * @param {number} time_offset - Approximate time different to backend in milliseconds
   * @returns {undefined} No return value
   */
  update_time_offset(time_offset) {
    this.time_offset = time_offset;
  }

  /**
   * Update participating users in a conversation.
   *
   * @param {Conversation} conversation_et - Conversation to be updated
   * @param {boolean} [offline=false] - Should we only look for cached contacts
   * @returns {Promise} Resolves when users have been updated
   */
  update_participating_user_ets(conversation_et, offline = false) {
    return this.user_repository.get_users_by_id(conversation_et.participating_user_ids(), offline).then(user_ets => {
      conversation_et.participating_user_ets(user_ets);
      return conversation_et;
    });
  }

  //##############################################################################
  // Send events
  //##############################################################################

  /**
   * Add a bot to an existing conversation.
   *
   * @param {Conversation} conversationEntity - Conversation to add bot to
   * @param {string} providerId - ID of bot provider
   * @param {string} serviceId - ID of service provider
   * @returns {Promise} Resolves when bot was added
   */
  addBot(conversationEntity, providerId, serviceId) {
    return this.conversation_service
      .postBots(conversationEntity.id, providerId, serviceId)
      .then(response => {
        const event = response ? response.event : undefined;
        if (event) {
          amplify.publish(z.event.WebApp.EVENT.INJECT, response.event, z.event.EventRepository.SOURCE.BACKEND_RESPONSE);
          this.logger.debug(`Successfully added bot to conversation '${conversationEntity.display_name()}'`, response);
        }

        return event;
      })
      .catch(error => this._handleAddToConversationError(error, conversationEntity, [serviceId]));
  }

  /**
   * Add users to an existing conversation.
   *
   * @param {Conversation} conversationEntity - Conversation to add users to
   * @param {Array<string>} userIds - IDs of users to be added to the conversation
   * @returns {Promise} Resolves when members were added
   */
  addMembers(conversationEntity, userIds) {
    return this.conversation_service
      .postMembers(conversationEntity.id, userIds)
      .then(response => {
        if (response) {
          amplify.publish(z.event.WebApp.EVENT.INJECT, response, z.event.EventRepository.SOURCE.BACKEND_RESPONSE);
        }
      })
      .catch(error => this._handleAddToConversationError(error, conversationEntity, userIds));
  }

  _handleAddToConversationError(error, conversationEntity, userIds) {
    switch (error.label) {
      case z.service.BackendClientError.LABEL.NOT_CONNECTED: {
        this._handleUsersNotConnected(userIds);
        break;
      }

      case z.service.BackendClientError.LABEL.BAD_GATEWAY:
      case z.service.BackendClientError.LABEL.SERVICE_DISABLED: {
        amplify.publish(z.event.WebApp.WARNING.MODAL, z.ViewModel.ModalType.SERVICE_DISABLED);
        break;
      }

      case z.service.BackendClientError.LABEL.TOO_MANY_BOTS: {
        amplify.publish(z.event.WebApp.WARNING.MODAL, z.ViewModel.ModalType.TOO_MANY_BOTS);
        break;
      }

      case z.service.BackendClientError.LABEL.TOO_MANY_MEMBERS: {
<<<<<<< HEAD
        const openSpots = z.config.MAXIMUM_CONVERSATION_SIZE - conversationEntity.get_number_of_participants();
=======
        const openSpots = z.config.MAXIMUM_CONVERSATION_SIZE - conversationEntity.getNumberOfParticipants();
>>>>>>> 8f67a86a
        amplify.publish(z.event.WebApp.WARNING.MODAL, z.ViewModel.ModalType.TOO_MANY_MEMBERS, {
          data: {
            max: z.config.MAXIMUM_CONVERSATION_SIZE,
            open_spots: Math.max(0, openSpots),
          },
        });

        break;
      }

      default: {
        throw error;
      }
    }
  }

  /**
   * Clear conversation content and archive the conversation.
   *
   * @note According to spec we archive a conversation when we clear it.
   * It will be unarchived once it is opened through search. We use the archive flag to distinguish states.
   *
   * @param {Conversation} conversation_et - Conversation to clear
   * @param {boolean} [leave_conversation=false] - Should we leave the conversation before clearing the content?
   * @returns {undefined} No return value
   */
  clear_conversation(conversation_et, leave_conversation = false) {
    const is_active_conversation = this.is_active_conversation(conversation_et);
    const next_conversation_et = this.get_next_conversation(conversation_et);

    if (leave_conversation) {
      conversation_et.status(z.conversation.ConversationStatus.PAST_MEMBER);
    }

    this._update_cleared_timestamp(conversation_et);
    this._clear_conversation(conversation_et);

    if (leave_conversation) {
      this.removeMember(conversation_et, this.user_repository.self().id);
    }

    if (is_active_conversation) {
      amplify.publish(z.event.WebApp.CONVERSATION.SHOW, next_conversation_et);
    }
  }

  /**
   * Update cleared of conversation using timestamp.
   *
   * @private
   * @param {Conversation} conversation_et - Conversation to update
   * @returns {undefined} No return value
   */
  _update_cleared_timestamp(conversation_et) {
    const timestamp = conversation_et.get_last_known_timestamp(this.time_offset);

    if (timestamp && conversation_et.set_timestamp(timestamp, z.conversation.TIMESTAMP_TYPE.CLEARED)) {
      const message_content = new z.proto.Cleared(conversation_et.id, timestamp);
      const generic_message = new z.proto.GenericMessage(z.util.create_random_uuid());
      generic_message.set(z.cryptography.GENERIC_MESSAGE_TYPE.CLEARED, message_content);

      this.send_generic_message_to_conversation(this.self_conversation().id, generic_message).then(() =>
        this.logger.info(`Cleared conversation '${conversation_et.id}' on '${new Date(timestamp).toISOString()}'`)
      );
    }
  }

  /**
   * Remove bot from conversation.
   *
   * @param {Conversation} conversationEntity - Conversation to remove bot from
   * @param {z.entity.User} userId - ID of bot user to be removed from the conversation
   * @returns {Promise} Resolves when bot was removed from the conversation
   */
  removeBot(conversationEntity, userId) {
    return this.conversation_service.deleteBots(conversationEntity.id, userId).then(response => {
      const hasResponse = response && response.event;
      const event = hasResponse
        ? response.event
        : z.conversation.EventBuilder.build_member_leave(conversationEntity, userId, this.time_offset);

      amplify.publish(z.event.WebApp.EVENT.INJECT, event, z.event.EventRepository.SOURCE.BACKEND_RESPONSE);
      return event;
    });
  }

  /**
   * Remove member from conversation.
   *
   * @param {Conversation} conversationEntity - Conversation to remove member from
   * @param {string} userId - ID of member to be removed from the conversation
   * @returns {Promise} Resolves when member was removed from the conversation
   */
  removeMember(conversationEntity, userId) {
    return this.conversation_service.deleteMembers(conversationEntity.id, userId).then(response => {
      const event =
        response || z.conversation.EventBuilder.build_member_leave(conversationEntity, userId, this.time_offset);

      amplify.publish(z.event.WebApp.EVENT.INJECT, event, z.event.EventRepository.SOURCE.BACKEND_RESPONSE);
      return event;
    });
  }

  /**
   * Rename conversation.
   *
   * @param {Conversation} conversation_et - Conversation to rename
   * @param {string} name - New conversation name
   * @returns {Promise} Resolves when conversation was renamed
   */
  rename_conversation(conversation_et, name) {
    return this.conversation_service.update_conversation_properties(conversation_et.id, name).then(response => {
      if (response) {
        amplify.publish(z.event.WebApp.EVENT.INJECT, response, z.event.EventRepository.SOURCE.BACKEND_RESPONSE);
        return response;
      }
    });
  }

  reset_session(user_id, client_id, conversation_id) {
    this.logger.info(`Resetting session with client '${client_id}' of user '${user_id}'.`);

    return this.cryptography_repository
      .delete_session(user_id, client_id)
      .then(session_id => {
        if (session_id) {
          this.logger.info(`Deleted session with client '${client_id}' of user '${user_id}'.`);
        } else {
          this.logger.warn('No local session found to delete.');
        }

        return this.send_session_reset(user_id, client_id, conversation_id);
      })
      .catch(error => {
        this.logger.warn(
          `Failed to reset session for client '${client_id}' of user '${user_id}': ${error.message}`,
          error
        );
        throw error;
      });
  }

  /**
   * Send a specific GIF to a conversation.
   *
   * @param {Conversation} conversation_et - Conversation to send message in
   * @param {string} url - URL of giphy image
   * @param {string} tag - tag tag used for gif search
   * @returns {Promise} Resolves when the gif was posted
   */
  send_gif(conversation_et, url, tag) {
    if (!tag) {
      tag = z.l10n.text(z.string.extensions_giphy_random);
    }

    return z.util.load_url_blob(url).then(blob => {
      this.send_text(z.l10n.text(z.string.extensions_giphy_message, tag), conversation_et);
      return this.upload_images(conversation_et, [blob]);
    });
  }

  /**
   * Team member was removed.
   * @param {string} team_id - ID of team that member was removed from
   * @param {string} user_id - ID of leaving user
   * @param {Date} date - Date of member removal
   * @returns {undefined} No return value
   */
  team_member_leave(team_id, user_id, date) {
    this.user_repository.get_user_by_id(user_id).then(user_et => {
      this.conversations()
        .filter(conversation_et => conversation_et.team_id === team_id && !conversation_et.removed_from_conversation())
        .forEach(conversation_et => {
          if (conversation_et.participating_user_ids().includes(user_id)) {
            const member_leave_event = z.conversation.EventBuilder.build_team_member_leave(
              conversation_et,
              user_et,
              date.toISOString()
            );
            amplify.publish(z.event.WebApp.EVENT.INJECT, member_leave_event);
          }
        });
    });
  }

  /**
   * Toggle a conversation between silence and notify.
   * @param {Conversation} conversation_et - Conversation to rename
   * @returns {Promise} Resolves when the muted stated was toggled
   */
  toggle_silence_conversation(conversation_et) {
    if (!conversation_et) {
      return Promise.reject(
        new z.conversation.ConversationError(z.conversation.ConversationError.TYPE.CONVERSATION_NOT_FOUND)
      );
    }

    const payload = {
      otr_muted: !conversation_et.is_muted(),
      otr_muted_ref: new Date(conversation_et.get_last_known_timestamp(this.time_offset)).toISOString(),
    };

    return this.conversation_service
      .update_member_properties(conversation_et.id, payload)
      .then(() => {
        const response = {
          data: payload,
          from: this.user_repository.self().id,
        };

        this._onMemberUpdate(conversation_et, response);
        this.logger.info(
          `Toggle silence to '${payload.otr_muted}' for conversation '${conversation_et.id}' on '${
            payload.otr_muted_ref
          }'`
        );
        return response;
      })
      .catch(error => {
        const reject_error = new Error(`Conversation '${conversation_et.id}' could not be muted: ${error.message}`);
        this.logger.warn(reject_error.message, error);
        throw reject_error;
      });
  }

  /**
   * Archive a conversation.
   *
   * @param {Conversation} conversation_et - Conversation to rename
   * @returns {Promise} Resolves when the conversation was archived
   */
  archive_conversation(conversation_et) {
    return this._toggle_archive_conversation(conversation_et, true, 'archiving');
  }

  /**
   * Un-archive a conversation.
   *
   * @param {Conversation} conversation_et - Conversation to unarchive
   * @param {string} trigger - Trigger for unarchive
   * @returns {Promise} Resolves when the conversation was unarchived
   */
  unarchive_conversation(conversation_et, trigger = 'unknown') {
    return this._toggle_archive_conversation(conversation_et, false, trigger);
  }

  _toggle_archive_conversation(conversation_et, new_archive_state, trigger) {
    if (!conversation_et) {
      return Promise.reject(
        new z.conversation.ConversationError(z.conversation.ConversationError.TYPE.CONVERSATION_NOT_FOUND)
      );
    }

    const archive_timestamp = conversation_et.get_last_known_timestamp(this.time_offset);
    const no_state_change = conversation_et.is_archived() === new_archive_state;
    const no_timestamp_change = conversation_et.archived_timestamp() === archive_timestamp;
    if (no_state_change && no_timestamp_change) {
      return Promise.reject(new z.conversation.ConversationError(z.conversation.ConversationError.TYPE.NO_CHANGES));
    }

    const payload = {
      otr_archived: new_archive_state,
      otr_archived_ref: new Date(archive_timestamp).toISOString(),
    };

    this.logger.info(`Conversation '${conversation_et.id}' archive state change triggered by '${trigger}'`);
    return this.conversation_service
      .update_member_properties(conversation_et.id, payload)
      .catch(error => {
        this.logger.error(
          `Failed to change conversation '${conversation_et.id}' archived state to '${new_archive_state}': ${
            error.code
          }`
        );
        if (error.code !== z.service.BackendClientError.STATUS_CODE.NOT_FOUND) {
          throw error;
        }
      })
      .then(() => {
        const response = {
          data: payload,
          from: this.user_repository.self().id,
        };

        this._onMemberUpdate(conversation_et, response);
        this.logger.info(
          `Update conversation '${conversation_et.id}' archive state to '${new_archive_state}' on '${
            payload.otr_archived_ref
          }'`
        );
      });
  }

  _check_changed_conversations() {
    Object.keys(this.conversations_with_new_events).forEach(conversation_id => {
      if (this.conversations_with_new_events.hasOwnProperty(conversation_id)) {
        const conversation_et = this.conversations_with_new_events[conversation_id];
        if (conversation_et.should_unarchive()) {
          this.unarchive_conversation(conversation_et, 'event from notification stream');
        }
      }
    });

    this.conversations_with_new_events = {};
  }

  /**
   * Clears conversation content from view and the database.
   *
   * @private
   * @param {Conversation} conversation_et - Conversation entity to delete
   * @param {number} [timestamp] - Optional timestamps for which messages to remove
   * @returns {undefined} No return value
   */
  _clear_conversation(conversation_et, timestamp) {
    this._delete_messages(conversation_et, timestamp);

    if (conversation_et.removed_from_conversation()) {
      this.conversation_service.delete_conversation_from_db(conversation_et.id);
      this.delete_conversation(conversation_et.id);
    }
  }

  _handleUsersNotConnected(userIds = []) {
    const [userID] = userIds;
    const user_promise = userIds.length === 1 ? this.user_repository.get_user_by_id(userID) : Promise.resolve();

    user_promise.then(user_et => {
      const username = user_et ? user_et.first_name() : undefined;
      amplify.publish(z.event.WebApp.WARNING.MODAL, z.ViewModel.ModalType.NOT_CONNECTED, {
        data: username,
      });
    });
  }

  /**
   * Update last read of conversation using timestamp.
   *
   * @private
   * @param {Conversation} conversation_et - Conversation to update
   * @returns {undefined} No return value
   */
  _update_last_read_timestamp(conversation_et) {
    const timestamp = conversation_et.get_last_known_timestamp(this.time_offset);

    if (timestamp && conversation_et.set_timestamp(timestamp, z.conversation.TIMESTAMP_TYPE.LAST_READ)) {
      const message_content = new z.proto.LastRead(conversation_et.id, conversation_et.last_read_timestamp());
      const generic_message = new z.proto.GenericMessage(z.util.create_random_uuid());
      generic_message.set(z.cryptography.GENERIC_MESSAGE_TYPE.LAST_READ, message_content);

      this.send_generic_message_to_conversation(this.self_conversation().id, generic_message)
        .then(() => {
          this.logger.info(
            `Marked conversation '${conversation_et.id}' as read on '${new Date(timestamp).toISOString()}'`
          );
        })
        .catch(error => {
          this.logger.error(`Error (${error.label}): ${error.message}`);
          const raygun_error = new Error('Failed to update last read timestamp');
          Raygun.send(raygun_error, {label: error.label, message: error.message});
        });
    }
  }

  //##############################################################################
  // Send encrypted events
  //##############################################################################

  send_asset_remotedata(conversation_et, file, message_id) {
    let generic_message;

    return this.get_message_in_conversation_by_id(conversation_et, message_id)
      .then(message_et => {
        const asset_et = message_et.get_first_asset();

        asset_et.uploaded_on_this_client(true);
        return this.asset_service.uploadAsset(file, null, xhr => {
          xhr.upload.onprogress = event => asset_et.upload_progress(Math.round(event.loaded / event.total * 100));
          asset_et.upload_cancel = () => xhr.abort();
        });
      })
      .then(asset => {
        generic_message = new z.proto.GenericMessage(message_id);
        generic_message.set(z.cryptography.GENERIC_MESSAGE_TYPE.ASSET, asset);

        if (conversation_et.ephemeral_timer()) {
          generic_message = this._wrap_in_ephemeral_message(generic_message, conversation_et.ephemeral_timer());
        }

        return this.send_generic_message_to_conversation(conversation_et.id, generic_message);
      })
      .then(payload => {
        const {uploaded: asset_data} = conversation_et.ephemeral_timer()
          ? generic_message.ephemeral.asset
          : generic_message.asset;

        const data = {
          key: asset_data.asset_id,
          otr_key: asset_data.otr_key,
          sha256: asset_data.sha256,
          token: asset_data.asset_token,
        };

        const asset_add_event = z.conversation.EventBuilder.build_asset_add(conversation_et, data, this.time_offset);

        asset_add_event.id = message_id;
        asset_add_event.time = payload.time;

        return this._on_asset_upload_complete(conversation_et, asset_add_event);
      });
  }

  /**
   * Send asset metadata message to specified conversation.
   *
   * @param {Conversation} conversation_et - Conversation that should receive the file
   * @param {File} file - File to send
   * @returns {Promise} Resolves when the asset metadata was sent
   */
  send_asset_metadata(conversation_et, file) {
    return z.assets.AssetMetaDataBuilder.buildMetadata(file)
      .catch(error => {
        this.logger.warn(
          `Couldn't render asset preview from metadata. Asset might be corrupt: ${error.message}`,
          error
        );
        return undefined;
      })
      .then(metadata => {
        const asset = new z.proto.Asset();

        if (z.assets.AssetMetaDataBuilder.isAudio(file)) {
          asset.set('original', new z.proto.Asset.Original(file.type, file.size, file.name, null, null, metadata));
        } else if (z.assets.AssetMetaDataBuilder.isVideo(file)) {
          asset.set('original', new z.proto.Asset.Original(file.type, file.size, file.name, null, metadata));
        } else if (z.assets.AssetMetaDataBuilder.isImage(file)) {
          asset.set('original', new z.proto.Asset.Original(file.type, file.size, file.name, metadata));
        } else {
          asset.set('original', new z.proto.Asset.Original(file.type, file.size, file.name));
        }

        return asset;
      })
      .then(asset => {
        let generic_message = new z.proto.GenericMessage(z.util.create_random_uuid());
        generic_message.set(z.cryptography.GENERIC_MESSAGE_TYPE.ASSET, asset);

        if (conversation_et.ephemeral_timer()) {
          generic_message = this._wrap_in_ephemeral_message(generic_message, conversation_et.ephemeral_timer());
        }

        return this._send_and_inject_generic_message(conversation_et, generic_message);
      })
      .catch(error => {
        this.logger.warn(
          `Failed to upload metadata for asset in conversation '${conversation_et.id}': ${error.message}`,
          error
        );

        if (error.type === z.conversation.ConversationError.TYPE.DEGRADED_CONVERSATION_CANCELLATION) {
          throw error;
        }
      });
  }

  /**
   * Send asset preview message to specified conversation.
   *
   * @param {Conversation} conversationEntity - Conversation that should receive the preview
   * @param {File} file - File to generate preview from
   * @param {string} messageId - Message ID of the message to generate a preview for
   * @returns {Promise} Resolves when the asset preview was sent
   */
  sendAssetPreview(conversationEntity, file, messageId) {
    return poster(file)
      .then(imageBlob => {
        if (!imageBlob) {
          throw Error('No image available');
        }

        return this.asset_service.uploadAsset(imageBlob).then(uploadedImageAsset => {
          const asset = new z.proto.Asset();
          const assetPreview = new z.proto.Asset.Preview(imageBlob.type, imageBlob.size, uploadedImageAsset.uploaded);
          asset.set('preview', assetPreview);

          const genericMessage = new z.proto.GenericMessage(messageId);
          genericMessage.set(z.cryptography.GENERIC_MESSAGE_TYPE.ASSET, asset);

          return this._send_and_inject_generic_message(conversationEntity, genericMessage);
        });
      })
      .catch(error => {
        const message = `No preview for asset '${messageId}' in conversation '${conversationEntity.id}' uploaded `;
        this.logger.warn(message, error);
      });
  }

  /**
   * Send asset upload failed message to specified conversation.
   *
   * @param {Conversation} conversation_et - Conversation that should receive the file
   * @param {string} nonce - ID of the metadata message
   * @param {z.assets.AssetUploadFailedReason} [reason=z.assets.AssetUploadFailedReason.FAILED] - Cause for the failed upload (optional)
   * @returns {Promise} Resolves when the asset failure was sent
   */
  send_asset_upload_failed(conversation_et, nonce, reason = z.assets.AssetUploadFailedReason.FAILED) {
    const reason_proto =
      reason === z.assets.AssetUploadFailedReason.CANCELLED
        ? z.proto.Asset.NotUploaded.CANCELLED
        : z.proto.Asset.NotUploaded.FAILED;
    const asset = new z.proto.Asset();
    asset.set('not_uploaded', reason_proto);

    const generic_message = new z.proto.GenericMessage(nonce);
    generic_message.set(z.cryptography.GENERIC_MESSAGE_TYPE.ASSET, asset);

    return this._send_and_inject_generic_message(conversation_et, generic_message);
  }

  /**
   * Send confirmation for a content message in specified conversation.
   *
   * @param {Conversation} conversation_et - Conversation that content message was received in
   * @param {Message} message_et - Message for which to acknowledge receipt
   * @returns {undefined} No return value
   */
  send_confirmation_status(conversation_et, message_et) {
    const other_user_in_one2one = !message_et.user().is_me && conversation_et.is_one2one();
    const within_threshold =
      message_et.timestamp() >= Date.now() - ConversationRepository.CONFIG.CONFIRMATION_THRESHOLD;

    if (other_user_in_one2one && within_threshold && z.event.EventTypeHandling.CONFIRM.includes(message_et.type)) {
      const generic_message = new z.proto.GenericMessage(z.util.create_random_uuid());
      const confirmation = new z.proto.Confirmation(z.proto.Confirmation.Type.DELIVERED, message_et.id);
      generic_message.set(z.cryptography.GENERIC_MESSAGE_TYPE.CONFIRMATION, confirmation);

      this.sending_queue.push(() => {
        return this.create_recipients(conversation_et.id, true, [message_et.user().id]).then(recipients => {
          return this._sendGenericMessage(
            conversation_et.id,
            generic_message,
            recipients,
            [message_et.user().id],
            false
          );
        });
      });
    }
  }

  /**
   * Send call message in specified conversation.
   *
   * @param {Conversation} conversation_et - Conversation to send call message to
   * @param {CallMessage} call_message_et - Content for call message
   * @param {Object} recipients - Contains the intended receiving users and clients
   * @param {Array<string>|boolean} precondition_option - Optional level that backend checks for missing clients
   * @returns {Promise} Resolves when the confirmation was sent
   */
  send_e_call(conversation_et, call_message_et, recipients, precondition_option) {
    const generic_message = new z.proto.GenericMessage(z.util.create_random_uuid());
    generic_message.set(
      z.cryptography.GENERIC_MESSAGE_TYPE.CALLING,
      new z.proto.Calling(call_message_et.to_content_string())
    );

    return this.sending_queue
      .push(() => {
        const recipients_promise = recipients
          ? Promise.resolve(recipients)
          : this.create_recipients(conversation_et.id, false);

        return recipients_promise.then(_recipients =>
          this._sendGenericMessage(conversation_et.id, generic_message, _recipients, precondition_option)
        );
      })
      .then(() => {
        const initiating_call_message = [
          z.calling.enum.CALL_MESSAGE_TYPE.GROUP_START,
          z.calling.enum.CALL_MESSAGE_TYPE.SETUP,
        ];

        if (initiating_call_message.includes(call_message_et.type)) {
          return this._track_completed_media_action(conversation_et, generic_message, call_message_et);
        }
      })
      .catch(error => {
        if (error.type !== z.conversation.ConversationError.TYPE.DEGRADED_CONVERSATION_CANCELLATION) {
          throw error;
        }

        amplify.publish(z.event.WebApp.CALL.STATE.DELETE, conversation_et.id);
      });
  }

  /**
   * Sends image asset in specified conversation using v3 api.
   *
   * @param {Conversation} conversation_et - Conversation to send image in
   * @param {File|Blob} image - Image
   * @returns {Promise} Resolves when the image was sent
   */
  send_image_asset(conversation_et, image) {
    return this.asset_service
      .uploadImageAsset(image)
      .then(asset => {
        let generic_message = new z.proto.GenericMessage(z.util.create_random_uuid());
        generic_message.set(z.cryptography.GENERIC_MESSAGE_TYPE.ASSET, asset);

        if (conversation_et.ephemeral_timer()) {
          generic_message = this._wrap_in_ephemeral_message(generic_message, conversation_et.ephemeral_timer());
        }

        return this._send_and_inject_generic_message(conversation_et, generic_message);
      })
      .catch(error => {
        this.logger.error(`Failed to upload otr asset for conversation ${conversation_et.id}: ${error.message}`, error);
        throw error;
      });
  }

  /**
   * Send knock in specified conversation.
   * @param {Conversation} conversation_et - Conversation to send knock in
   * @returns {Promise} Resolves after sending the knock
   */
  send_knock(conversation_et) {
    let generic_message = new z.proto.GenericMessage(z.util.create_random_uuid());
    generic_message.set(z.cryptography.GENERIC_MESSAGE_TYPE.KNOCK, new z.proto.Knock(false));

    if (conversation_et.ephemeral_timer()) {
      generic_message = this._wrap_in_ephemeral_message(generic_message, conversation_et.ephemeral_timer());
    }

    return this._send_and_inject_generic_message(conversation_et, generic_message).catch(error => {
      if (error.type !== z.conversation.ConversationError.TYPE.DEGRADED_CONVERSATION_CANCELLATION) {
        this.logger.error(`Error while sending knock: ${error.message}`, error);
        throw error;
      }
    });
  }

  /**
   * Send link preview in specified conversation.
   *
   * @param {string} message - Plain text message that possibly contains link
   * @param {Conversation} conversation_et - Conversation that should receive the message
   * @param {z.proto.GenericMessage} generic_message - GenericMessage of containing text or edited message
   * @returns {Promise} Resolves after sending the message
   */
  send_link_preview(message, conversation_et, generic_message) {
    const message_id = generic_message.message_id;

    return this.link_repository
      .get_link_preview_from_string(message)
      .then(link_preview => {
        if (link_preview) {
          switch (generic_message.content) {
            case z.cryptography.GENERIC_MESSAGE_TYPE.EPHEMERAL:
              generic_message.ephemeral.text.link_preview.push(link_preview);
              break;
            case z.cryptography.GENERIC_MESSAGE_TYPE.EDITED:
              generic_message.edited.text.link_preview.push(link_preview);
              break;
            case z.cryptography.GENERIC_MESSAGE_TYPE.TEXT:
              generic_message.text.link_preview.push(link_preview);
              break;
            default:
              break;
          }

          return this.get_message_in_conversation_by_id(conversation_et, message_id);
        }
        this.logger.debug(
          `No link in or preview for message '${message_id}' in conversation '${conversation_et.id}' found`
        );
      })
      .then(message_et => {
        if (message_et) {
          const asset_et = message_et.get_first_asset();
          if (asset_et.text === message) {
            this.logger.debug(
              `Sending link preview for message '${message_id}' in conversation '${conversation_et.id}'`
            );
            return this._send_and_inject_generic_message(conversation_et, generic_message);
          }
          this.logger.debug(
            `Skipped sending link preview for changed message '${message_id}' in conversation '${conversation_et.id}'`
          );
        }
      })
      .catch(error => {
        if (error.type !== z.conversation.ConversationError.TYPE.MESSAGE_NOT_FOUND) {
          throw error;
        }
        this.logger.debug(
          `Skipped sending link preview for changed message '${message_id}' in conversation '${conversation_et.id}'`
        );
      });
  }

  /**
   * Send location message in specified conversation.
   *
   * @param {Conversation} conversation_et - Conversation that should receive the message
   * @param {number} longitude - Longitude of the location
   * @param {number} latitude - Latitude of the location
   * @param {string} name - Name of the location
   * @param {number} zoom - Zoom factor for the map (Google Maps)
   * @returns {Promise} Resolves after sending the location
   */
  send_location(conversation_et, longitude, latitude, name, zoom) {
    const generic_message = new z.proto.GenericMessage(z.util.create_random_uuid());
    generic_message.set(
      z.cryptography.GENERIC_MESSAGE_TYPE.LOCATION,
      new z.proto.Location(longitude, latitude, name, zoom)
    );
    return this.send_generic_message_to_conversation(conversation_et.id, generic_message);
  }

  /**
   * Send edited message in specified conversation.
   *
   * @param {string} message - Edited plain text message
   * @param {Message} original_message_et - Original message entity
   * @param {Conversation} conversation_et - Conversation entity
   * @returns {Promise} Resolves after sending the message
   */
  send_message_edit(message, original_message_et, conversation_et) {
    if (original_message_et.get_first_asset().text === message) {
      return Promise.reject(new Error('Edited message equals original message'));
    }

    const generic_message = new z.proto.GenericMessage(z.util.create_random_uuid());
    generic_message.set(
      z.cryptography.GENERIC_MESSAGE_TYPE.EDITED,
      new z.proto.MessageEdit(original_message_et.id, new z.proto.Text(message))
    );

    return this._send_and_inject_generic_message(conversation_et, generic_message, false)
      .then(() => {
        this._track_edit_message(conversation_et, original_message_et);
        if (z.util.Environment.desktop) {
          return this.send_link_preview(message, conversation_et, generic_message);
        }
      })
      .catch(error => {
        if (error.type !== z.conversation.ConversationError.TYPE.DEGRADED_CONVERSATION_CANCELLATION) {
          this.logger.error(`Error while editing message: ${error.message}`, error);
          throw error;
        }
      });
  }

  /**
   * Toggle like status of message.
   *
   * @param {Conversation} conversation_et - Conversation entity
   * @param {Message} message_et - Message to react to
   * @param {boolean} button - Source of toggle
   * @returns {undefined} No return value
   */
  toggle_like(conversation_et, message_et, button) {
    if (!conversation_et.removed_from_conversation()) {
      const reaction = message_et.is_liked() ? z.message.ReactionType.NONE : z.message.ReactionType.LIKE;
      message_et.is_liked(!message_et.is_liked());

      window.setTimeout(() => {
        this.send_reaction(conversation_et, message_et, reaction);
        this._track_reaction(conversation_et, message_et, reaction, button);
      }, 100);
    }
  }

  /**
   * Send reaction to a content message in specified conversation.
   * @param {Conversation} conversation_et - Conversation to send reaction in
   * @param {Message} message_et - Message to react to
   * @param {z.message.ReactionType} reaction - Reaction
   * @returns {Promise} Resolves after sending the reaction
   */
  send_reaction(conversation_et, message_et, reaction) {
    const generic_message = new z.proto.GenericMessage(z.util.create_random_uuid());
    generic_message.set(z.cryptography.GENERIC_MESSAGE_TYPE.REACTION, new z.proto.Reaction(reaction, message_et.id));

    return this._send_and_inject_generic_message(conversation_et, generic_message);
  }

  /**
   * Sending a message to the remote end of a session reset.
   *
   * @note When we reset a session then we must inform the remote client about this action. It sends a ProtocolBuffer message
   *  (which will not be rendered in the view)  to the remote client. This message only needs to be sent to the affected
   *  remote client, therefore we force the message sending.
   *
   * @param {string} user_id - User ID
   * @param {string} client_id - Client ID
   * @param {string} conversation_id - Conversation ID
   * @returns {Promise} Resolves after sending the session reset
   */
  send_session_reset(user_id, client_id, conversation_id) {
    const generic_message = new z.proto.GenericMessage(z.util.create_random_uuid());
    generic_message.set(z.cryptography.GENERIC_MESSAGE_TYPE.CLIENT_ACTION, z.proto.ClientAction.RESET_SESSION);

    const recipients = {};
    recipients[user_id] = [client_id];

    return this._sendGenericMessage(conversation_id, generic_message, recipients, true)
      .then(response => {
        this.logger.info(`Sent info about session reset to client '${client_id}' of user '${user_id}'`);
        return response;
      })
      .catch(error => {
        this.logger.error(`Sending conversation reset failed: ${error.message}`, error);
        throw error;
      });
  }

  /**
   * Send text message in specified conversation.
   *
   * @param {string} message - Plain text message
   * @param {Conversation} conversation_et - Conversation that should receive the message
   * @returns {Promise} Resolves after sending the message
   */
  send_text(message, conversation_et) {
    let generic_message = new z.proto.GenericMessage(z.util.create_random_uuid());
    generic_message.set(z.cryptography.GENERIC_MESSAGE_TYPE.TEXT, new z.proto.Text(message));

    if (conversation_et.ephemeral_timer()) {
      generic_message = this._wrap_in_ephemeral_message(generic_message, conversation_et.ephemeral_timer());
    }

    return this._send_and_inject_generic_message(conversation_et, generic_message).then(() => generic_message);
  }

  /**
   * Send text message with link preview in specified conversation.
   *
   * @param {string} message - Plain text message
   * @param {Conversation} conversation_et - Conversation that should receive the message
   * @returns {Promise} Resolves after sending the message
   */
  send_text_with_link_preview(message, conversation_et) {
    return this.send_text(message, conversation_et)
      .then(generic_message => {
        if (z.util.Environment.desktop) {
          return this.send_link_preview(message, conversation_et, generic_message);
        }
      })
      .catch(error => {
        if (error.type !== z.conversation.ConversationError.TYPE.DEGRADED_CONVERSATION_CANCELLATION) {
          this.logger.error(`Error while sending text message: ${error.message}`, error);
          throw error;
        }
      });
  }

  /**
   * Wraps generic message in ephemeral message.
   *
   * @param {z.proto.GenericMessage} generic_message - Message to be wrapped
   * @param {number} millis - Expire time in milliseconds
   * @returns {z.proto.Message} New proto message
   */
  _wrap_in_ephemeral_message(generic_message, millis) {
    const ephemeral = new z.proto.Ephemeral();
    ephemeral.set('expire_after_millis', millis);
    ephemeral.set(generic_message.content, generic_message[generic_message.content]);

    generic_message = new z.proto.GenericMessage(generic_message.message_id);
    generic_message.set(z.cryptography.GENERIC_MESSAGE_TYPE.EPHEMERAL, ephemeral);
    return generic_message;
  }

  //##############################################################################
  // Send Generic Messages
  //##############################################################################

  /**
   * Create a user client map for a given conversation.
   *
   * @param {string} conversation_id - Conversation ID
   * @param {boolean} [skip_own_clients=false] - True, if other own clients should be skipped (to not sync messages on own clients)
   * @param {Array<string>} user_ids - Optionally the intended recipient users
   * @returns {Promise} Resolves with a user client map
   */
  create_recipients(conversation_id, skip_own_clients = false, user_ids) {
    return this.get_all_users_in_conversation(conversation_id).then(user_ets => {
      const recipients = {};

      for (const user_et of user_ets) {
        if (!(skip_own_clients && user_et.is_me)) {
          if (user_ids && !user_ids.includes(user_et.id)) {
            continue;
          }

          recipients[user_et.id] = user_et.devices().map(client_et => client_et.id);
        }
      }

      return recipients;
    });
  }

  send_generic_message_to_conversation(conversation_id, generic_message) {
    return this.sending_queue.push(() => {
      const skip_own_clients = generic_message.content === z.cryptography.GENERIC_MESSAGE_TYPE.EPHEMERAL;

      return this.create_recipients(conversation_id, skip_own_clients).then(recipients => {
        const precondition_option = skip_own_clients ? Object.keys(recipients) : undefined;
        return this._sendGenericMessage(conversation_id, generic_message, recipients, precondition_option);
      });
    });
  }

  _send_and_inject_generic_message(conversation_et, generic_message, sync_timestamp = true) {
    return Promise.resolve()
      .then(() => {
        if (conversation_et.removed_from_conversation()) {
          throw new Error('Cannot send message to conversation you are not part of');
        }

        const optimistic_event = z.conversation.EventBuilder.build_message_add(conversation_et, this.time_offset);
        return this.cryptography_repository.cryptography_mapper.map_generic_message(generic_message, optimistic_event);
      })
      .then(message_mapped => {
        if (z.event.EventTypeHandling.STORE.includes(message_mapped.type)) {
          return this.conversation_service.save_event(message_mapped);
        }

        return message_mapped;
      })
      .then(message_stored => {
        if (generic_message.content === z.cryptography.GENERIC_MESSAGE_TYPE.KNOCK) {
          amplify.publish(z.event.WebApp.AUDIO.PLAY, z.audio.AudioType.OUTGOING_PING);
        }

        this.onConversationEvent(message_stored, z.event.EventRepository.SOURCE.INJECTED);

        return this.send_generic_message_to_conversation(conversation_et.id, generic_message)
          .then(payload => {
            this._track_completed_media_action(conversation_et, generic_message);

            const backend_iso_date = sync_timestamp ? payload.time : '';
            return this._update_message_as_sent(conversation_et, message_stored, backend_iso_date);
          })
          .then(() => message_stored);
      });
  }

  /**
   * Update message as sent in db and view.
   *
   * @param {Conversation} conversation_et - Conversation entity
   * @param {Object} event_json - Event object
   * @param {string} iso_date - If defined it will update event timestamp
   * @returns {Promise} Resolves when sent status was updated
   */
  _update_message_as_sent(conversation_et, event_json, iso_date) {
    return this.get_message_in_conversation_by_id(conversation_et, event_json.id)
      .then(message_et => {
        const changes = {
          status: z.message.StatusType.SENT,
        };
        message_et.status(z.message.StatusType.SENT);

        if (iso_date) {
          changes.time = iso_date;

          const timestamp = new Date(iso_date).getTime();
          if (!_.isNaN(timestamp)) {
            message_et.timestamp(timestamp);
            conversation_et.update_timestamp_server(timestamp, true);
            conversation_et.update_timestamps(message_et);
          }
        }

        if (z.event.EventTypeHandling.STORE.includes(message_et.type) || message_et.has_asset_image()) {
          return this.conversation_service.update_message_in_db(message_et, changes);
        }
      })
      .catch(error => {
        if (error.type !== z.conversation.ConversationError.TYPE.MESSAGE_NOT_FOUND) {
          throw error;
        }
      });
  }

  /**
   * Send encrypted external message
   *
   * @param {string} conversationId - Conversation ID
   * @param {z.proto.GenericMessage} genericMessage - Generic message to be sent as external message
   * @param {Object} recipients - Optional object containing recipient users and their clients
   * @param {Array<string>|boolean} preconditionOption - Optional level that backend checks for missing clients
   * @param {boolean} [nativePush=true] - Optional if message should enforce native push
   * @returns {Promise} Resolves after sending the external message
   */
  _sendExternalGenericMessage(conversationId, genericMessage, recipients, preconditionOption, nativePush = true) {
    this.logger.info(`Sending external message of type '${genericMessage.content}'`, genericMessage);

    return z.assets.AssetCrypto.encryptAesAsset(genericMessage.toArrayBuffer())
      .then(({cipherText, keyBytes, sha256}) => {
        const genericMessageExternal = new z.proto.GenericMessage(z.util.create_random_uuid());
        const externalMessage = new z.proto.External(new Uint8Array(keyBytes), new Uint8Array(sha256));
        genericMessageExternal.set('external', externalMessage);

        return this.cryptography_repository
          .encrypt_generic_message(recipients, genericMessageExternal)
          .then(payload => {
            payload.data = z.util.array_to_base64(cipherText);
            payload.native_push = nativePush;
            return this._sendEncryptedMessage(conversationId, genericMessage, payload, preconditionOption);
          });
      })
      .catch(error => {
        this.logger.info('Failed sending external message', error);
        throw error;
      });
  }

  /**
   * Sends a generic message to a conversation.
   *
   * @private
   * @param {string} conversationId - Conversation ID
   * @param {z.proto.GenericMessage} genericMessage - Protobuf message to be encrypted and send
   * @param {Object} recipients - Optional object containing recipient users and their clients
   * @param {Array<string>|boolean} preconditionOption - Optional level that backend checks for missing clients
   * @param {boolean} [nativePush=true] - Optional if message should enforce native push
   * @returns {Promise} Resolves when the message was sent
   */
  _sendGenericMessage(conversationId, genericMessage, recipients, preconditionOption, nativePush = true) {
    return this._grantOutgoingMessage(conversationId, genericMessage)
      .then(() => this._shouldSendAsExternal(conversationId, genericMessage))
      .then(sendAsExternal => {
        if (sendAsExternal) {
          return this._sendExternalGenericMessage(
            conversationId,
            genericMessage,
            recipients,
            preconditionOption,
            nativePush
          );
        }

        return this.cryptography_repository.encrypt_generic_message(recipients, genericMessage).then(payload => {
          payload.native_push = nativePush;
          return this._sendEncryptedMessage(conversationId, genericMessage, payload, preconditionOption);
        });
      })
      .catch(error => {
        const isRequestTooLarge = error.code === z.service.BackendClientError.STATUS_CODE.REQUEST_TOO_LARGE;
        if (isRequestTooLarge) {
          return this._sendExternalGenericMessage(
            conversationId,
            genericMessage,
            recipients,
            preconditionOption,
            nativePush
          );
        }

        throw error;
      });
  }

  /**
   * Sends otr message to a conversation.
   *
   * @private
   * @note Options for the precondition check on missing clients are:
   *   'false' - all clients, 'Array<String>' - only clients of listed users, 'true' - force sending
   *
   * @param {string} conversationId - Conversation ID
   * @param {z.proto.GenericMessage} genericMessage - Protobuf message to be encrypted and send
   * @param {Object} payload - Payload
   * @param {Array<string>|boolean} preconditionOption - Level that backend checks for missing clients
   * @returns {Promise} Promise that resolves after sending the encrypted message
   */
  _sendEncryptedMessage(conversationId, genericMessage, payload, preconditionOption = false) {
    const messageType = genericMessage.content;
    this.logger.info(`Sending '${messageType}' message to conversation '${conversationId}'`, payload);

    return this.conversation_service
      .post_encrypted_message(conversationId, payload, preconditionOption)
      .then(response => {
        this.clientMismatchHandler.onClientMismatch(response, conversationId);
        return response;
      })
      .catch(error => {
        if (error.label === z.service.BackendClientError.LABEL.UNKNOWN_CLIENT) {
          this.client_repository.remove_local_client();
        }

        if (!error.missing) {
          throw error;
        }

        let updatedPayload;
        return this.clientMismatchHandler
          .onClientMismatch(error, conversationId, genericMessage, payload)
          .then(payloadWithMissingClients => {
            updatedPayload = payloadWithMissingClients;
            return this._grantOutgoingMessage(conversationId, genericMessage, Object.keys(error.missing));
          })
          .then(() => {
            this.logger.info(`Updated '${messageType}' message for conversation '${conversationId}'`, updatedPayload);
            return this.conversation_service.post_encrypted_message(conversationId, updatedPayload, true);
          });
      });
  }

  _grantOutgoingMessage(conversationId, genericMessage, userIds) {
    const allowedMessageTypes = ['cleared', 'confirmation', 'deleted', 'lastRead'];
    if (allowedMessageTypes.includes(genericMessage.content)) {
      return Promise.resolve();
    }

    const isCallingMessage = genericMessage.content === z.cryptography.GENERIC_MESSAGE_TYPE.CALLING;
    const consentType = isCallingMessage
      ? z.ViewModel.MODAL_CONSENT_TYPE.OUTGOING_CALL
      : z.ViewModel.MODAL_CONSENT_TYPE.MESSAGE;
    return this.grantMessage(conversationId, consentType, userIds);
  }

  grantMessage(conversationId, consentType, userIds) {
    return this.get_conversation_by_id(conversationId).then(conversation_et => {
      const conversationDegraded =
        conversation_et.verification_state() === z.conversation.ConversationVerificationState.DEGRADED;

      if (!conversationDegraded) {
        return false;
      }

      return new Promise((resolve, reject) => {
        let sendAnyway = false;

        if (!userIds) {
          userIds = conversation_et.get_users_with_unverified_clients().map(user_et => user_et.id);
        }

        return this.user_repository.get_users_by_id(userIds).then(user_ets => {
          amplify.publish(z.event.WebApp.WARNING.MODAL, z.ViewModel.ModalType.NEW_DEVICE, {
            action() {
              sendAnyway = true;
              conversation_et.verification_state(z.conversation.ConversationVerificationState.UNVERIFIED);

              resolve(true);
            },
            close() {
              if (!sendAnyway) {
                reject(
                  new z.conversation.ConversationError(
                    z.conversation.ConversationError.TYPE.DEGRADED_CONVERSATION_CANCELLATION
                  )
                );
              }
            },
            data: {
              consent_type: consentType,
              user_ets: user_ets,
            },
          });
        });
      });
    });
  }

  /**
   * Estimate whether message should be send as type external.
   *
   * @private
   * @param {string} conversationId - Conversation ID
   * @param {z.proto.GenericMessage} genericMessage - Generic message that will be send
   * @returns {boolean} Is payload likely to be too big so that we switch to type external?
   */
  _shouldSendAsExternal(conversationId, genericMessage) {
    return this.get_conversation_by_id(conversationId).then(conversationEt => {
      const messageInBytes = new Uint8Array(genericMessage.toArrayBuffer()).length;
      const estimatedPayloadInBytes = conversationEt.getNumberOfClients() * messageInBytes;

      return estimatedPayloadInBytes > ConversationRepository.CONFIG.EXTERNAL_MESSAGE_THRESHOLD;
    });
  }

  /**
   * Post images to a conversation.
   *
   * @param {Conversation} conversation_et - Conversation to post the images
   * @param {Array|FileList} images - Images
   * @returns {undefined} No return value
   */
  upload_images(conversation_et, images) {
    if (this._can_upload_assets_to_conversation(conversation_et)) {
      [...images].forEach(image => this.send_image_asset(conversation_et, image));
    }
  }

  /**
   * Post files to a conversation.
   *
   * @param {Conversation} conversation_et - Conversation to post the files
   * @param {Array|FileList} files - files
   * @returns {undefined} No return value
   */
  upload_files(conversation_et, files) {
    if (this._can_upload_assets_to_conversation(conversation_et)) {
      [...files].forEach(file => this.upload_file(conversation_et, file));
    }
  }

  /**
   * Post file to a conversation using v3
   *
   * @param {Conversation} conversation_et - Conversation to post the file
   * @param {Object} file - File object
   * @returns {Promise} Resolves when file was uploaded
   */
  upload_file(conversation_et, file) {
    let message_id;

    const upload_started = Date.now();
    const tracking_data = {
      size_bytes: file.size,
      size_mb: z.util.bucket_values(file.size / 1024 / 1024, [0, 5, 10, 15, 20, 25]),
      type: z.util.get_file_extension(file.name),
    };

    const conversation_type = z.tracking.helpers.get_conversation_type(conversation_et);
    const initiatedAttributes = Object.assign(tracking_data, {conversation_type});
    amplify.publish(z.event.WebApp.ANALYTICS.EVENT, z.tracking.EventName.FILE.UPLOAD_INITIATED, initiatedAttributes);

    return this.send_asset_metadata(conversation_et, file)
      .then(({id}) => {
        message_id = id;
        return this.sendAssetPreview(conversation_et, file, message_id);
      })
      .then(() => this.send_asset_remotedata(conversation_et, file, message_id))
      .then(() => {
        const upload_duration = (Date.now() - upload_started) / 1000;
        this.logger.info(`Finished to upload asset for conversation'${conversation_et.id} in ${upload_duration}`);

        const successAttributes = Object.assign(tracking_data, {time: upload_duration});
        amplify.publish(z.event.WebApp.ANALYTICS.EVENT, z.tracking.EventName.FILE.UPLOAD_SUCCESSFUL, successAttributes);
      })
      .catch(error => {
        if (error.type === z.conversation.ConversationError.TYPE.DEGRADED_CONVERSATION_CANCELLATION) {
          throw error;
        }

        amplify.publish(z.event.WebApp.ANALYTICS.EVENT, z.tracking.EventName.FILE.UPLOAD_FAILED, tracking_data);
        this.logger.error(`Failed to upload asset for conversation '${conversation_et.id}': ${error.message}`, error);
        return this.get_message_in_conversation_by_id(conversation_et, message_id).then(message_et => {
          this.send_asset_upload_failed(conversation_et, message_et.id);
          return this.update_message_as_upload_failed(message_et);
        });
      });
  }

  /**
   * Delete message for everyone.
   *
   * @param {Conversation} conversation_et - Conversation to delete message from
   * @param {Message} message_et - Message to delete
   * @param {Array<string>|boolean} [precondition_option] - Optional level that backend checks for missing clients
   * @returns {Promise} Resolves when message was deleted
   */
  delete_message_everyone(conversation_et, message_et, precondition_option) {
    return Promise.resolve()
      .then(() => {
        if (!message_et.user().is_me && !message_et.ephemeral_expires()) {
          throw new z.conversation.ConversationError(z.conversation.ConversationError.TYPE.WRONG_USER);
        }

        const generic_message = new z.proto.GenericMessage(z.util.create_random_uuid());
        generic_message.set(z.cryptography.GENERIC_MESSAGE_TYPE.DELETED, new z.proto.MessageDelete(message_et.id));

        return this.sending_queue.push(() => {
          return this.create_recipients(conversation_et.id, false, precondition_option).then(recipients =>
            this._sendGenericMessage(conversation_et.id, generic_message, recipients, precondition_option)
          );
        });
      })
      .then(() => this._track_delete_message(conversation_et, message_et, z.tracking.attribute.DeleteType.EVERYWHERE))
      .then(() => {
        amplify.publish(z.event.WebApp.CONVERSATION.MESSAGE.REMOVED, message_et.id);
        return this._delete_message_by_id(conversation_et, message_et.id);
      })
      .catch(error => {
        this.logger.info(
          `Failed to send delete message for everyone with id '${message_et.id}' for conversation '${
            conversation_et.id
          }'`,
          error
        );
        throw error;
      });
  }

  /**
   * Delete message on your own clients.
   *
   * @param {Conversation} conversation_et - Conversation to delete message from
   * @param {Message} message_et - Message to delete
   * @returns {Promise} Resolves when message was deleted
   */
  delete_message(conversation_et, message_et) {
    return Promise.resolve()
      .then(() => {
        const generic_message = new z.proto.GenericMessage(z.util.create_random_uuid());
        generic_message.set(
          z.cryptography.GENERIC_MESSAGE_TYPE.HIDDEN,
          new z.proto.MessageHide(conversation_et.id, message_et.id)
        );

        return this.send_generic_message_to_conversation(this.self_conversation().id, generic_message);
      })
      .then(() => this._track_delete_message(conversation_et, message_et, z.tracking.attribute.DeleteType.LOCAL))
      .then(() => {
        amplify.publish(z.event.WebApp.CONVERSATION.MESSAGE.REMOVED, message_et.id);
        return this._delete_message_by_id(conversation_et, message_et.id);
      })
      .catch(error => {
        this.logger.info(
          `Failed to send delete message with id '${message_et.id}' for conversation '${conversation_et.id}'`,
          error
        );
        throw error;
      });
  }

  /**
   * Check the remaining lifetime for a given ephemeral message.
   * @param {Message} message_et - Message to check
   * @returns {undefined} No return value
   */
  check_ephemeral_timer(message_et) {
    switch (message_et.ephemeral_status()) {
      case z.message.EphemeralStatusType.TIMED_OUT:
        this.timeout_ephemeral_message(message_et);
        break;
      case z.message.EphemeralStatusType.ACTIVE:
        message_et.start_ephemeral_timer();
        break;
      case z.message.EphemeralStatusType.INACTIVE:
        message_et.start_ephemeral_timer();
        this.conversation_service.update_message_in_db(message_et, {
          ephemeral_expires: message_et.ephemeral_expires(),
          ephemeral_started: message_et.ephemeral_started(),
        });
        break;
      default:
        this.logger.warn(`Ephemeral message of unsupported type: ${message_et.type}`);
    }
  }

  timeout_ephemeral_message(message_et) {
    if (!message_et.is_expired()) {
      this.get_conversation_by_id(message_et.conversation_id).then(conversation_et => {
        if (message_et.user().is_me) {
          switch (false) {
            case !message_et.has_asset_text():
              return this._obfuscate_text_message(conversation_et, message_et.id);
            case !message_et.is_ping():
              return this._obfuscate_ping_message(conversation_et, message_et.id);
            case !message_et.has_asset():
              return this._obfuscate_asset_message(conversation_et, message_et.id);
            case !message_et.has_asset_image():
              return this._obfuscate_image_message(conversation_et, message_et.id);
            default:
              return this.logger.warn(`Ephemeral message of unsupported type: ${message_et.type}`);
          }
        }

        if (conversation_et.is_group()) {
          const user_ids = _.union([this.user_repository.self().id], [message_et.from]);
          return this.delete_message_everyone(conversation_et, message_et, user_ids);
        }

        return this.delete_message_everyone(conversation_et, message_et);
      });
    }
  }

  _obfuscate_asset_message(conversation_et, message_id) {
    return this.get_message_in_conversation_by_id(conversation_et, message_id)
      .then(message_et => {
        const asset = message_et.get_first_asset();
        message_et.ephemeral_expires(true);

        return this.conversation_service.update_message_in_db(message_et, {
          data: {
            content_type: asset.file_type,
            info: {
              nonce: message_et.nonce,
            },
            meta: {},
          },
          ephemeral_expires: true,
        });
      })
      .then(() => {
        this.logger.info(`Obfuscated asset message '${message_id}'`);
      });
  }

  _obfuscate_image_message(conversation_et, message_id) {
    return this.get_message_in_conversation_by_id(conversation_et, message_id)
      .then(message_et => {
        const asset = message_et.get_first_asset();
        message_et.ephemeral_expires(true);

        return this.conversation_service.update_message_in_db(message_et, {
          data: {
            info: {
              height: asset.height,
              nonce: message_et.nonce,
              tag: 'medium',
              width: asset.width,
            },
          },
          ephemeral_expires: true,
        });
      })
      .then(() => {
        this.logger.info(`Obfuscated image message '${message_id}'`);
      });
  }

  _obfuscate_text_message(conversation_et, message_id) {
    return this.get_message_in_conversation_by_id(conversation_et, message_id)
      .then(message_et => {
        const asset = message_et.get_first_asset();
        const obfuscated_asset = new z.entity.Text(message_et.id);
        const obfuscated_previews = asset.previews().map(link_preview => {
          link_preview.obfuscate();
          const article = new z.proto.Article(link_preview.url, link_preview.title); // deprecated format
          return new z.proto.LinkPreview(link_preview.url, 0, article, link_preview.url, link_preview.title).encode64();
        });

        obfuscated_asset.text = z.util.StringUtil.obfuscate(asset.text);
        obfuscated_asset.previews(asset.previews());

        message_et.assets([obfuscated_asset]);
        message_et.ephemeral_expires(true);

        return this.conversation_service.update_message_in_db(message_et, {
          data: {
            content: obfuscated_asset.text,
            nonce: obfuscated_asset.id,
            previews: obfuscated_previews,
          },
          ephemeral_expires: true,
        });
      })
      .then(() => {
        this.logger.info(`Obfuscated text message '${message_id}'`);
      });
  }

  _obfuscate_ping_message(conversation_et, message_id) {
    return this.get_message_in_conversation_by_id(conversation_et, message_id)
      .then(message_et => {
        message_et.ephemeral_expires(true);
        return this.conversation_service.update_message_in_db(message_et, {ephemeral_expires: true});
      })
      .then(() => {
        this.logger.info(`Obfuscated ping message '${message_id}'`);
      });
  }

  /**
   * Can user upload assets to conversation.
   * @param {Conversation} conversation_et - Conversation to check
   * @returns {boolean} Can assets be uploaded
   */
  _can_upload_assets_to_conversation(conversation_et) {
    if (!conversation_et || conversation_et.is_request() || conversation_et.removed_from_conversation()) {
      return false;
    }

    if (conversation_et.is_one2one() && !conversation_et.connection().is_connected) {
      return false;
    }

    return true;
  }

  /**
   * Count number of pending uploads
   * @returns {number} Number of pending uploads
   */
  get_number_of_pending_uploads() {
    return this.conversations().reduce(
      (sum, conversation_et) => sum + conversation_et.get_number_of_pending_uploads(),
      0
    );
  }

  //##############################################################################
  // Event callbacks
  //##############################################################################

  /**
   * Listener for incoming events.
   *
   * @param {Object} eventJson - JSON data for event
   * @param {z.event.EventRepository.SOURCE} source - Source of event
   * @returns {Promise} Resolves when event was handled
   */
  onConversationEvent(eventJson, source = z.event.EventRepository.SOURCE.STREAM) {
    if (!eventJson) {
      return Promise.reject(new Error('Conversation Repository Event Handling: Event missing'));
    }

    const {conversation, data: eventData, type} = eventJson;
    const conversationId = (eventData && eventData.conversationId) || conversation;
    this.logger.info(`»» Conversation Event: '${type}' (Source: ${source})`, {
      eventJson: JSON.stringify(eventJson),
      eventObject: eventJson,
    });

    // Handle conversation create event separately
    if (type === z.event.Backend.CONVERSATION.CREATE) {
      return this._onCreate(eventJson);
    }

    const inSelfConversation = conversationId === this.self_conversation() && this.self_conversation().id;
    if (inSelfConversation) {
      const typesInSelfConversation = [
        z.event.Backend.CONVERSATION.MEMBER_UPDATE,
        z.event.Client.CONVERSATION.MESSAGE_HIDDEN,
      ];

      const isExpectedType = typesInSelfConversation.includes(type);
      if (!isExpectedType) {
        const error = new z.conversation.ConversationError(z.conversation.ConversationError.TYPE.WRONG_CONVERSATION);
        return Promise.reject(error);
      }
    }

    // Check if conversation was archived
    let previouslyArchived;
    return this.get_conversation_by_id(conversationId)
      .then(conversationEntity => {
        previouslyArchived = conversationEntity.is_archived();

        const isBackendTimestamp = source !== z.event.EventRepository.SOURCE.INJECTED;
        conversationEntity.update_timestamp_server(eventJson.server_time || eventJson.time, isBackendTimestamp);

        switch (type) {
          case z.event.Backend.CONVERSATION.MEMBER_JOIN:
            return this._on_member_join(conversationEntity, eventJson);
          case z.event.Backend.CONVERSATION.MEMBER_LEAVE:
          case z.event.Client.CONVERSATION.TEAM_MEMBER_LEAVE:
            return this._on_member_leave(conversationEntity, eventJson);
          case z.event.Backend.CONVERSATION.MEMBER_UPDATE:
            return this._onMemberUpdate(conversationEntity, eventJson);
          case z.event.Backend.CONVERSATION.RENAME:
            return this._on_rename(conversationEntity, eventJson);
          case z.event.Client.CONVERSATION.ASSET_ADD:
            return this._on_asset_add(conversationEntity, eventJson);
          case z.event.Client.CONVERSATION.CONFIRMATION:
            return this._on_confirmation(conversationEntity, eventJson);
          case z.event.Client.CONVERSATION.MESSAGE_ADD:
            return this._on_message_add(conversationEntity, eventJson);
          case z.event.Client.CONVERSATION.MESSAGE_DELETE:
            return this._on_message_deleted(conversationEntity, eventJson);
          case z.event.Client.CONVERSATION.MESSAGE_HIDDEN:
            return this._onMessageHidden(eventJson);
          case z.event.Client.CONVERSATION.REACTION:
            return this._on_reaction(conversationEntity, eventJson);
          default:
            return this._on_add_event(conversationEntity, eventJson);
        }
      })
      .then((returnValue = {}) => {
        const {conversation_et: conversationEntity, message_et: messageEntity} = returnValue;

        if (conversationEntity) {
          const eventFromWebSocket = source === z.event.EventRepository.SOURCE.WEB_SOCKET;
          const eventFromStream = source === z.event.EventRepository.SOURCE.STREAM;

          if (messageEntity) {
            const isRemoteEvent = eventFromStream || eventFromWebSocket;

            if (isRemoteEvent) {
              this.send_confirmation_status(conversationEntity, messageEntity);
            }

            if (!eventFromStream) {
              amplify.publish(z.event.WebApp.SYSTEM_NOTIFICATION.NOTIFY, conversationEntity, messageEntity);
            }
          }

          // Check if event needs to be un-archived
          if (previouslyArchived) {
            // Add to check for unarchive at the end of stream handling
            if (eventFromStream) {
              return (this.conversations_with_new_events[conversationEntity.id] = conversationEntity);
            }

            if (eventFromWebSocket && conversationEntity.should_unarchive()) {
              return this.unarchive_conversation(conversationEntity, 'event from WebSocket');
            }
          }
        }
      });
  }

  /**
   * Add missed events message to conversations.
   * @returns {undefined} No return value
   */
  on_missed_events() {
    this.filtered_conversations()
      .filter(conversation_et => !conversation_et.removed_from_conversation())
      .forEach(conversation_et => {
        const missed_event = z.conversation.EventBuilder.build_missed(conversation_et, this.time_offset);
        amplify.publish(z.event.WebApp.EVENT.INJECT, missed_event);
      });
  }

  /**
   * Push to receiving queue.
   * @param {Object} event_json - JSON data for event
   * @param {z.event.EventRepository.SOURCE} source - Source of event
   * @returns {undefined} No return value
   */
  push_to_receiving_queue(event_json, source) {
    this.receiving_queue
      .push(() => this.onConversationEvent(event_json, source))
      .then(() => {
        if (this.init_promise) {
          const event_from_stream = source === z.event.EventRepository.SOURCE.STREAM;
          if (event_from_stream) {
            this.init_handled = this.init_handled + 1;
            if (this.init_handled % 5 === 0 || this.init_handled < 5) {
              const content = {
                handled: this.init_handled,
                total: this.init_total,
              };
              const progress = this.init_handled / this.init_total * 20 + 75;

              amplify.publish(z.event.WebApp.APP.UPDATE_PROGRESS, progress, z.string.init_events, content);
            }
          }

          if (!this.receiving_queue.get_length() || !event_from_stream) {
            this.init_promise.resolve_fn();
            this.init_promise = undefined;
          }
        }
      })
      .catch(error => {
        if (this.init_promise) {
          this.init_promise.reject_fn(error);
          this.init_promise = undefined;
        } else {
          throw error;
        }
      });
  }

  /**
   * A message or ping received in a conversation.
   *
   * @private
   * @param {Conversation} conversation_et - Conversation to add the event to
   * @param {Object} event_json - JSON data of 'conversation.message-add' or 'conversation.knock' event
   * @returns {Promise} Resolves when event was handled
   */
  _on_add_event(conversation_et, event_json) {
    return this._add_event_to_conversation(event_json, conversation_et).then(message_et => ({
      conversation_et: conversation_et,
      message_et: message_et,
    }));
  }

  /**
   * An asset was uploaded.
   *
   * @private
   * @param {Conversation} conversation_et - Conversation to add the event to
   * @param {Object} event_json - JSON data of 'conversation.asset-upload-complete' event
   * @returns {Promise} Resolves when the event was handled
   */
  _on_asset_upload_complete(conversation_et, event_json) {
    return this.get_message_in_conversation_by_id(conversation_et, event_json.id)
      .then(message_et => this.update_message_as_upload_complete(conversation_et, message_et, event_json))
      .catch(error => {
        if (error.type !== z.conversation.ConversationError.TYPE.MESSAGE_NOT_FOUND) {
          throw error;
        }

        this.logger.error(`Upload complete: Could not find message with id '${event_json.id}'`, event_json);
      });
  }

  /**
   * Received confirmation of message.
   *
   * @private
   * @param {Conversation} conversation_et - Conversation entity that a message was reacted upon in
   * @param {Object} event_json - JSON data of 'conversation.confirmation' event
   * @returns {Promise} Resolves when the event was handled
   */
  _on_confirmation(conversation_et, event_json) {
    const event_data = event_json.data;

    return this.get_message_in_conversation_by_id(conversation_et, event_data.message_id)
      .then(message_et => {
        const was_updated = message_et.update_status(event_data.status);

        if (was_updated) {
          return this.conversation_service.update_message_in_db(message_et, {status: message_et.status()});
        }
      })
      .catch(error => {
        if (error.type !== z.conversation.ConversationError.TYPE.MESSAGE_NOT_FOUND) {
          this.logger.info(
            `Failed to handle status update of a message in conversation '${conversation_et.id}'`,
            error
          );
          throw error;
        }
      });
  }

  /**
   * A conversation was created.
   *
   * @private
   * @param {Object} eventJson - JSON data of 'conversation.create' event
   * @returns {Promise} Resolves when the event was handled
   */
  _onCreate(eventJson) {
    return this.find_conversation_by_id(eventJson.conversation)
      .catch(error => {
        const isConversationNotFound = error.type === z.conversation.ConversationError.TYPE.NOT_FOUND;
        if (!isConversationNotFound) {
          throw error;
        }

        const {data: eventData, time} = eventJson;
        const eventTimestamp = new Date(time).getTime();
        const initial_timestamp = _.isNaN(eventTimestamp) ? this.getLatestEventTimestamp(true) : eventTimestamp;
        return this.map_conversations(eventData, initial_timestamp);
      })
      .then(conversation_et => this.update_participating_user_ets(conversation_et))
      .then(conversation_et => this.save_conversation(conversation_et))
      .then(conversation_et => this._prepare_conversation_create_notification(conversation_et));
  }

  /**
   * User were added to a group conversation.
   *
   * @private
   * @param {Conversation} conversation_et - Conversation to add users to
   * @param {Object} event_json - JSON data of 'conversation.member-join' event
   * @returns {Promise} Resolves when the event was handled
   */
  _on_member_join(conversation_et, event_json) {
    // Ignore if we join a 1to1 conversation (accept a connection request)
    const connection_et = this.user_repository.get_connection_by_conversation_id(conversation_et.id);
    if (connection_et && connection_et.status() === z.user.ConnectionStatus.PENDING) {
      return Promise.resolve();
    }

    const event_data = event_json.data;

    event_data.user_ids.forEach(user_id => {
      if (user_id !== this.user_repository.self().id && !conversation_et.participating_user_ids().includes(user_id)) {
        conversation_et.participating_user_ids.push(user_id);
      }
    });

    // Self user joins again
    const self_user_rejoins = event_data.user_ids.includes(this.user_repository.self().id);
    if (self_user_rejoins) {
      conversation_et.status(z.conversation.ConversationStatus.CURRENT_MEMBER);
    }

    return this.update_participating_user_ets(conversation_et)
      .then(() => this._add_event_to_conversation(event_json, conversation_et))
      .then(message_et => {
        this.verification_state_handler.on_member_joined(conversation_et, event_data.user_ids);
        return {conversation_et: conversation_et, message_et: message_et};
      });
  }

  /**
   * Members of a group conversation were removed or left.
   *
   * @private
   * @param {Conversation} conversation_et - Conversation to remove users from
   * @param {Object} event_json - JSON data of 'conversation.member-leave' event
   * @returns {Promise} Resolves when the event was handled
   */
  _on_member_leave(conversation_et, event_json) {
    const self_user_id = this.user_repository.self().id;
    const {data: event_data, from} = event_json;

    const is_from_self = from === self_user_id;
    const removes_self = event_data.user_ids.includes(self_user_id);
    const self_leaving_cleared_conversation = is_from_self && removes_self && conversation_et.is_cleared();

    if (removes_self) {
      conversation_et.status(z.conversation.ConversationStatus.PAST_MEMBER);

      if (conversation_et.call()) {
        amplify.publish(
          z.event.WebApp.CALL.STATE.LEAVE,
          conversation_et.id,
          z.calling.enum.TERMINATION_REASON.MEMBER_LEAVE
        );
      }
    }

    if (!self_leaving_cleared_conversation) {
      return this._add_event_to_conversation(event_json, conversation_et)
        .then(message_et => {
          message_et
            .user_ets()
            .filter(user_et => !user_et.is_me)
            .forEach(user_et => {
              conversation_et.participating_user_ids.remove(user_et.id);

              if (conversation_et.call()) {
                amplify.publish(z.event.WebApp.CALL.STATE.PARTICIPANT_LEFT, conversation_et.id, user_et.id);
              }
            });

          return this.update_participating_user_ets(conversation_et).then(() => message_et);
        })
        .then(message_et => {
          this.verification_state_handler.on_member_left(conversation_et);

          if (is_from_self && conversation_et.removed_from_conversation()) {
            this.archive_conversation(conversation_et);
          }

          return {conversation_et: conversation_et, message_et: message_et};
        });
    }
  }

  /**
   * Membership properties for a conversation were updated.
   *
   * @private
   * @param {Conversation} conversationEntity - Conversation entity that will be updated
   * @param {Object} eventJson - JSON data of 'conversation.member-update' event
   * @returns {Promise} Resolves when the event was handled
   */
  _onMemberUpdate(conversationEntity, eventJson) {
    const {conversation: conversationId, data: eventData, from} = eventJson;

    const isBackendEvent = eventData.otr_archived_ref || eventData.otr_muted_ref;
    const inSelfConversation = !this.self_conversation() || conversationId === this.self_conversation().id;
    if (!inSelfConversation && conversationId && !isBackendEvent) {
      throw new z.conversation.ConversationError(z.conversation.ConversationError.TYPE.WRONG_CONVERSATION);
    }

    const isFromSelf = !this.user_repository.self() || from === this.user_repository.self().id;
    if (!isFromSelf) {
      throw new z.conversation.ConversationError(z.conversation.ConversationError.TYPE.WRONG_USER);
    }

    const isActiveConversation = this.is_active_conversation(conversationEntity);
    const nextConversationEt = isActiveConversation ? this.get_next_conversation(conversationEntity) : undefined;
    const previouslyArchived = conversationEntity.is_archived();

    this.conversation_mapper.update_self_status(conversationEntity, eventData);

    if (previouslyArchived && !conversationEntity.is_archived()) {
      return this._fetch_users_and_events(conversationEntity);
    }

    if (conversationEntity.is_cleared()) {
      this._clear_conversation(conversationEntity, conversationEntity.cleared_timestamp());
    }

    if (isActiveConversation && (conversationEntity.is_archived() || conversationEntity.is_cleared())) {
      amplify.publish(z.event.WebApp.CONVERSATION.SHOW, nextConversationEt);
    }
  }

  /**
   * A text message received in a conversation.
   *
   * @private
   * @param {Conversation} conversation_et - Conversation to add the event to
   * @param {Object} event_json - JSON data of 'conversation.message-add'
   * @returns {Promise} Resolves when the event was handled
   */
  _on_message_add(conversation_et, event_json) {
    return Promise.resolve()
      .then(() => {
        const event_data = event_json.data;

        if (event_data.replacing_message_id) {
          return this._update_edited_message(conversation_et, event_json);
        }

        if (event_data.previews.length) {
          return this._update_link_preview(conversation_et, event_json);
        }

        return event_json;
      })
      .then(updated_event_json => {
        if (updated_event_json) {
          return this._on_add_event(conversation_et, updated_event_json);
        }
      })
      .catch(error => {
        if (error.type !== z.conversation.ConversationError.TYPE.MESSAGE_NOT_FOUND) {
          throw error;
        }
      });
  }

  /**
   * An asset received in a conversation.
   *
   * @private
   * @param {Conversation} conversation_et - Conversation to add the event to
   * @param {Object} event_json - JSON data of 'conversation.asset-add'
   * @returns {Promise} Resolves when the event was handled
   */
  _on_asset_add(conversation_et, event_json) {
    const {data: event_data, id: event_id} = event_json;

    return this.conversation_service
      .load_event_from_db(conversation_et.id, event_id)
      .then(stored_event => {
        if (stored_event) {
          // Ignore redundant event
          if (_.isEqual(stored_event, event_json)) {
            return;
          }

          if (event_data.status === z.assets.AssetTransferState.UPLOAD_FAILED) {
            const from_self = event_json.from === this.user_repository.self().id;
            const upload_failed = event_data.reason === z.assets.AssetUploadFailedReason.FAILED;

            if (from_self && upload_failed) {
              return this.conversation_service.update_asset_as_failed_in_db(
                stored_event.primary_key,
                event_data.reason
              );
            }

            return this._delete_message_by_id(conversation_et, event_json.id).then(() => undefined);
          }

          // only event data is relevant for updating
          const updated_event = $.extend(true, stored_event, {
            data: event_data,
          });

          return this.conversation_service.update_event(updated_event);
        }

        return this.conversation_service.save_event(event_json);
      })
      .then(event => {
        if (event) {
          conversation_et.remove_message_by_id(event_json.id);

          return this._on_add_event(conversation_et, event).then(({message_et}) => {
            const first_asset = message_et.get_first_asset();
            if (first_asset.is_image() || first_asset.status() === z.assets.AssetTransferState.UPLOADED) {
              return {conversation_et: conversation_et, message_et: message_et};
            }
          });
        }
      });
  }

  /**
   * A hide message received in a conversation.
   *
   * @private
   * @param {Conversation} conversation_et - Conversation to add the event to
   * @param {Object} event_json - JSON data of 'conversation.message-delete'
   * @returns {Promise} Resolves when the event was handled
   */
  _on_message_deleted(conversation_et, event_json) {
    const {data: event_data, from, id: event_id, time} = event_json;

    return this.get_message_in_conversation_by_id(conversation_et, event_data.message_id)
      .then(message_to_delete_et => {
        if (message_to_delete_et.ephemeral_expires()) {
          return;
        }

        const is_same_sender = from === message_to_delete_et.from;
        if (!is_same_sender) {
          throw new z.conversation.ConversationError(z.conversation.ConversationError.TYPE.WRONG_USER);
        }

        const is_from_self = from === this.user_repository.self().id;
        if (!is_from_self) {
          return this._add_delete_message(conversation_et.id, event_id, time, message_to_delete_et);
        }
      })
      .then(() => {
        amplify.publish(z.event.WebApp.CONVERSATION.MESSAGE.REMOVED, event_data.message_id);
        return this._delete_message_by_id(conversation_et, event_data.message_id);
      })
      .catch(error => {
        if (error.type !== z.conversation.ConversationError.TYPE.MESSAGE_NOT_FOUND) {
          this.logger.info(`Failed to delete message for conversation '${conversation_et.id}'`, error);
          throw error;
        }
      });
  }

  /**
   * A hide message received in a conversation.
   *
   * @private
   * @param {Object} eventJson - JSON data of 'conversation.message-hidden'
   * @returns {Promise} Resolves when the event was handled
   */
  _onMessageHidden(eventJson) {
    const {conversation: conversationId, data: eventData, from} = eventJson;

    return Promise.resolve()
      .then(() => {
        const inSelfConversation = !this.self_conversation() || conversationId === this.self_conversation().id;
        if (!inSelfConversation) {
          throw new z.conversation.ConversationError(z.conversation.ConversationError.TYPE.WRONG_CONVERSATION);
        }

        const isFromSelf = !this.user_repository.self() || from === this.user_repository.self().id;
        if (!isFromSelf) {
          throw new z.conversation.ConversationError(z.conversation.ConversationError.TYPE.WRONG_USER);
        }

        return this.get_conversation_by_id(eventData.conversation_id);
      })
      .then(conversationEntity => {
        amplify.publish(z.event.WebApp.CONVERSATION.MESSAGE.REMOVED, eventData.message_id);
        return this._delete_message_by_id(conversationEntity, eventData.message_id);
      })
      .catch(error => {
        this.logger.info(
          `Failed to delete message '${eventData.message_id}' for conversation '${eventData.conversation_id}'`,
          error
        );
        throw error;
      });
  }

  /**
   * Someone reacted to a message.
   *
   * @private
   * @param {Conversation} conversation_et - Conversation entity that a message was reacted upon in
   * @param {Object} event_json - JSON data of 'conversation.reaction' event
   * @returns {Promise} Resolves when the event was handled
   */
  _on_reaction(conversation_et, event_json) {
    const event_data = event_json.data;

    return this.get_message_in_conversation_by_id(conversation_et, event_data.message_id)
      .then(message_et => {
        if (!message_et || !message_et.is_content()) {
          const type = message_et ? message_et.type : 'unknown';

          this.logger.error(
            `Message '${event_data.message_id}' in conversation '${conversation_et.id}' is of reactable type '${type}'`,
            message_et
          );
          throw new z.conversation.ConversationError(z.conversation.ConversationError.TYPE.WRONG_TYPE);
        }

        const changes = message_et.update_reactions(event_json);
        if (changes) {
          this.logger.debug(
            `Updating reactions to message '${event_data.message_id}' in conversation '${conversation_et.id}'`,
            event_json
          );

          return this._update_user_ets(message_et).then(updated_message_et => {
            this.conversation_service.update_message_in_db(updated_message_et, changes, conversation_et.id);
            return this._prepare_reaction_notification(conversation_et, updated_message_et, event_json);
          });
        }
      })
      .catch(error => {
        if (error.type !== z.conversation.ConversationError.TYPE.MESSAGE_NOT_FOUND) {
          this.logger.error(
            `Failed to handle reaction to message '${event_data.message_id}' in conversation '${conversation_et.id}'`,
            {error, event: event_json}
          );
          throw error;
        }
      });
  }

  /**
   * A conversation was renamed.
   *
   * @private
   * @param {Conversation} conversation_et - Conversation entity that will be renamed
   * @param {Object} event_json - JSON data of 'conversation.rename' event
   * @returns {Promise} Resolves when the event was handled
   */
  _on_rename(conversation_et, event_json) {
    return this._add_event_to_conversation(event_json, conversation_et).then(message_et => {
      this.conversation_mapper.update_properties(conversation_et, event_json.data);
      return {conversation_et: conversation_et, message_et: message_et};
    });
  }

  //##############################################################################
  // Private
  //##############################################################################

  /**
   * Convert a JSON event into an entity and add it to a given conversation.
   *
   * @private
   * @param {Object} json - Event data
   * @param {Conversation} conversation_et - Conversation entity the event will be added to
   * @returns {Promise} Promise that resolves with the message entity for the event
   */
  _add_event_to_conversation(json, conversation_et) {
    return Promise.resolve()
      .then(() => this.event_mapper.map_json_event(json, conversation_et, true))
      .then(message_et => {
        if (message_et) {
          return this._update_user_ets(message_et);
        }
      })
      .then(message_et => {
        if (conversation_et && message_et) {
          conversation_et.add_message(message_et);
        }

        return message_et;
      });
  }

  /**
   * Convert multiple JSON events into entities and add them to a given conversation.
   *
   * @private
   * @param {Array} events - Event data
   * @param {Conversation} conversation_et - Conversation entity the events will be added to
   * @param {boolean} [prepend=true] - Should existing messages be prepended
   * @returns {Promise} Resolves with an array of mapped messages
   */
  _add_events_to_conversation(events, conversation_et, prepend = true) {
    return Promise.resolve()
      .then(() => {
        const message_ets = this.event_mapper.map_json_events(events, conversation_et, true);
        return Promise.all(message_ets.map(message_et => this._update_user_ets(message_et)));
      })
      .then(message_ets => {
        if (prepend && conversation_et.messages().length) {
          conversation_et.prepend_messages(message_ets);
        } else {
          conversation_et.add_messages(message_ets);
        }

        return message_ets;
      });
  }

  /**
   * Fetch all unread events and users of a conversation.
   *
   * @private
   * @param {Conversation} conversation_et - Conversation fetch events and users for
   * @returns {undefined} No return value
   */
  _fetch_users_and_events(conversation_et) {
    if (!conversation_et.is_loaded() && !conversation_et.is_pending()) {
      this.update_participating_user_ets(conversation_et);
      this._get_unread_events(conversation_et);
    }
  }

  /**
   * Forward the 'conversation.create' event to the SystemNotification repository for browser and audio notifications.
   *
   * @private
   * @param {Conversation} conversation_et - Conversation that was created
   * @returns {Promise} Resolves when the notification was prepared
   */
  _prepare_conversation_create_notification(conversation_et) {
    return this.user_repository.get_user_by_id(conversation_et.creator).then(user_et => {
      const message_et = new z.entity.MemberMessage();
      message_et.user(user_et);
      message_et.member_message_type = z.message.SystemMessageType.CONVERSATION_CREATE;
      return {conversation_et: conversation_et, message_et: message_et};
    });
  }

  /**
   * Forward the reaction event to the SystemNotification repository for browser and audio notifications.
   *
   * @private
   * @param {Conversation} conversation_et - Conversation that event was received in
   * @param {Message} message_et - Message that has been reacted upon
   * @param {Object} event_json -] JSON data of received reaction event
   * @returns {Promise} Resolves when the notification was prepared
   */
  _prepare_reaction_notification(conversation_et, message_et, event_json) {
    const {data: event_data, from} = event_json;

    if (event_data.reaction && message_et.from === this.user_repository.self().id) {
      return this.user_repository.get_user_by_id(from).then(user_et => {
        const reaction_message_et = new z.entity.Message(message_et.id, z.message.SuperType.REACTION);
        reaction_message_et.user(user_et);
        reaction_message_et.reaction = event_data.reaction;
        return {conversation_et: conversation_et, message_et: reaction_message_et};
      });
    }

    return Promise.resolve({conversation_et: conversation_et});
  }

  /**
   * Updates the user entities that are part of a message.
   *
   * @private
   * @param {Message} message_et - Message to be updated
   * @returns {Promise} Resolves when users have been update
   */
  _update_user_ets(message_et) {
    return this.user_repository.get_user_by_id(message_et.from).then(user_et => {
      message_et.user(user_et);

      if (message_et.is_member() || message_et.user_ets) {
        return this.user_repository.get_users_by_id(message_et.user_ids()).then(user_ets => {
          message_et.user_ets(user_ets);
          return message_et;
        });
      }

      if (message_et.reactions) {
        const user_ids = Object.keys(message_et.reactions());

        message_et.reactions_user_ets.removeAll();
        if (user_ids.length) {
          return this.user_repository.get_users_by_id(user_ids).then(user_ets => {
            message_et.reactions_user_ets(user_ets);
            return message_et;
          });
        }
      }

      if (message_et.has_asset_text()) {
        message_et.assets().forEach(asset_et => {
          if (asset_et.is_text()) {
            asset_et.theme_color = message_et.user().accent_color();
          }
        });
      }

      return message_et;
    });
  }

  /**
   * Cancel asset upload.
   * @param {Message} message_et - Message on which the cancel was initiated
   * @returns {undefined} No return value
   */
  cancel_asset_upload(message_et) {
    this.send_asset_upload_failed(
      this.active_conversation(),
      message_et.id,
      z.assets.AssetUploadFailedReason.CANCELLED
    );
  }

  /**
   * Delete message from UI and database. Primary key is used to delete message in database.
   *
   * @private
   * @param {Conversation} conversation_et - Conversation that contains the message
   * @param {Message} message_et - Message to delete
   * @returns {Promise} Resolves when message was deleted
   */
  _delete_message(conversation_et, message_et) {
    conversation_et.remove_message_by_id(message_et.id);
    return this.conversation_service.delete_message_with_key_from_db(message_et.primary_key);
  }

  /**
   * Delete message from UI and database. Primary key is used to delete message in database.
   *
   * @private
   * @param {Conversation} conversation_et - Conversation that contains the message
   * @param {string} message_id - ID of message to delete
   * @returns {Promise} Resolves when message was deleted
   */
  _delete_message_by_id(conversation_et, message_id) {
    conversation_et.remove_message_by_id(message_id);
    return this.conversation_service.delete_message_from_db(conversation_et.id, message_id);
  }

  /**
   * Delete messages from UI and database.
   *
   * @private
   * @param {Conversation} conversation_et - Conversation that contains the message
   * @param {number} [timestamp] - Timestamp as upper bound which messages to remove
   * @returns {undefined} No return value
   */
  _delete_messages(conversation_et, timestamp) {
    conversation_et.remove_messages(timestamp);

    const iso_date = timestamp ? new Date(timestamp).toISOString() : undefined;
    this.conversation_service.delete_messages_from_db(conversation_et.id, iso_date);
  }

  /**
   * Add delete message to conversation.
   *
   * @private
   * @param {string} conversation_id - ID of conversation
   * @param {string} message_id - ID of message
   * @param {string} time - ISO 8601 formatted time string
   * @param {Message} message_et - Message to delete
   * @returns {undefined} No return value
   */
  _add_delete_message(conversation_id, message_id, time, message_et) {
    const delete_event = z.conversation.EventBuilder.build_delete(conversation_id, message_id, time, message_et);
    amplify.publish(z.event.WebApp.EVENT.INJECT, delete_event);
  }

  //##############################################################################
  // Message updates
  //##############################################################################

  /**
   * Update asset in UI and DB as failed
   * @param {Message} message_et - Message to update
   * @param {string} [reason=z.assets.AssetTransferState.UPLOAD_FAILED] - Failure reason
   * @returns {Promise} Resolve when message was updated
   */
  update_message_as_upload_failed(message_et, reason = z.assets.AssetTransferState.UPLOAD_FAILED) {
    if (message_et) {
      if (!message_et.is_content()) {
        throw new Error(`Tried to update wrong message type as upload failed '${message_et.super_type}'`);
      }

      const asset_et = message_et.get_first_asset();
      if (asset_et) {
        const is_proper_asset = asset_et.is_audio() || asset_et.is_file() || asset_et.is_video();
        if (!is_proper_asset) {
          throw new Error(`Tried to update message with wrong asset type as upload failed '${asset_et.type}'`);
        }

        asset_et.status(reason);
        asset_et.upload_failed_reason(z.assets.AssetUploadFailedReason.FAILED);
      }

      return this.conversation_service.update_asset_as_failed_in_db(message_et.primary_key, reason);
    }
  }

  /**
   * Update asset in UI and DB as completed.
   *
   * @param {Conversation} conversation_et - Conversation that contains the message
   * @param {Message} message_et - Message to update
   * @param {Object} event_json - Uploaded asset event information
   * @returns {Promise} Resolve when message was updated
   */
  update_message_as_upload_complete(conversation_et, message_et, event_json) {
    const {id, key, otr_key, sha256, token} = event_json.data;
    const asset_et = message_et.get_first_asset();

    let resource;
    if (key) {
      resource = z.assets.AssetRemoteData.v3(key, otr_key, sha256, token);
    } else {
      resource = z.assets.AssetRemoteData.v2(conversation_et.id, id, otr_key, sha256);
    }

    asset_et.original_resource(resource);
    asset_et.status(z.assets.AssetTransferState.UPLOADED);
    message_et.status(z.message.StatusType.SENT);

    return this.conversation_service.update_asset_as_uploaded_in_db(message_et.primary_key, event_json);
  }

  /**
   * Update edited message with timestamp from the original message and delete original.
   *
   * @private
   * @param {Conversation} conversation_et - Conversation of edited message
   * @param {JSON} event_json - Edit message event
   * @returns {Promise} Resolves with the updated event_json
   */
  _update_edited_message(conversation_et, event_json) {
    const {data: event_data, from, id, time} = event_json;

    return this.get_message_in_conversation_by_id(conversation_et, event_data.replacing_message_id).then(
      original_message_et => {
        const from_original_user = from === original_message_et.from;
        if (!from_original_user) {
          throw new z.conversation.ConversationError(z.conversation.ConversationError.TYPE.WRONG_USER);
        }

        if (!original_message_et.timestamp()) {
          throw new TypeError('Missing timestamp');
        }

        event_json.edited_time = time;
        event_json.time = new Date(original_message_et.timestamp()).toISOString();
        this._delete_message_by_id(conversation_et, id);
        this._delete_message_by_id(conversation_et, event_data.replacing_message_id);
        this.conversation_service.save_event(event_json);
        return event_json;
      }
    );
  }

  /**
   * Update link preview message.
   *
   * @private
   * @param {Conversation} conversation_et - Conversation of updated message
   * @param {JSON} event_json - Link preview message event
   * @returns {Promise} Resolves with the updated event_json
   */
  _update_link_preview(conversation_et, event_json) {
    return this.conversation_service.load_event_from_db(conversation_et.id, event_json.id).then(stored_message => {
      if (stored_message) {
        this._delete_message(conversation_et, stored_message);
      }
      return event_json;
    });
  }

  //##############################################################################
  // Tracking helpers
  //##############################################################################

  /**
   * Track generic messages for media actions.
   *
   * @private
   * @param {Conversation} conversation_et - Conversation entity
   * @param {z.proto.GenericMessage} generic_message - Protobuf message
   * @param {CallMessage} call_message_et - Optional call message
   * @returns {undefined} No return value
   */
  _track_completed_media_action(conversation_et, generic_message, call_message_et) {
    let ephemeral_time;
    let message;
    let message_content_type;

    const is_ephemeral = generic_message.content === z.cryptography.GENERIC_MESSAGE_TYPE.EPHEMERAL;
    if (is_ephemeral) {
      message = generic_message.ephemeral;
      message_content_type = generic_message.ephemeral.content;
      ephemeral_time = generic_message.ephemeral.expire_after_millis / 1000;
    } else {
      message = generic_message;
      message_content_type = generic_message.content;
    }

    let action_type;
    switch (message_content_type) {
      case 'asset': {
        if (message.asset.original !== null) {
          action_type = message.asset.original.image !== null ? 'photo' : 'file';
        }
        break;
      }

      case 'calling': {
        const {props: properties} = call_message_et;
        action_type = properties.videosend === z.calling.enum.PROPERTY_STATE.TRUE ? 'video_call' : 'audio_call';
        break;
      }

      case 'image': {
        action_type = 'photo';
        break;
      }

      case 'knock': {
        action_type = 'ping';
        break;
      }

      case 'text': {
        if (!message.text.link_preview.length) {
          action_type = 'text';
        }
        break;
      }

      default:
        break;
    }

    if (action_type) {
      amplify.publish(z.event.WebApp.ANALYTICS.EVENT, z.tracking.EventName.CONTRIBUTED, {
        action: action_type,
        conversation_type: z.tracking.helpers.get_conversation_type(conversation_et),
        ephemeral_time: is_ephemeral ? ephemeral_time : undefined,
        is_ephemeral: is_ephemeral,
        with_service: conversation_et.isWithBot(),
      });
    }
  }

  /**
   * Track delete action.
   *
   * @private
   * @param {Conversation} conversation_et - Conversation entity
   * @param {Message} message_et - Message entity
   * @param {z.tracking.attribute.DeleteType} method - Deletion method
   * @returns {undefined} No return value
   */
  _track_delete_message(conversation_et, message_et, method) {
    const seconds_since_message_creation = Math.round((Date.now() - message_et.timestamp()) / 1000);

    amplify.publish(z.event.WebApp.ANALYTICS.EVENT, z.tracking.EventName.CONVERSATION.DELETED_MESSAGE, {
      conversation_type: z.tracking.helpers.get_conversation_type(conversation_et),
      method: method,
      time_elapsed: z.util.bucket_values(seconds_since_message_creation, [0, 60, 300, 600, 1800, 3600, 86400]),
      time_elapsed_action: seconds_since_message_creation,
      type: z.tracking.helpers.get_message_type(message_et),
    });
  }

  /**
   * Track edit action.
   *
   * @param {Conversation} conversation_et - Conversation entity
   * @param {Message} message_et - Message that was edited
   * @returns {undefined} No return value
   */
  _track_edit_message(conversation_et, message_et) {
    const seconds_since_message_creation = Math.round((Date.now() - message_et.timestamp()) / 1000);

    amplify.publish(z.event.WebApp.ANALYTICS.EVENT, z.tracking.EventName.CONVERSATION.EDITED_MESSAGE, {
      conversation_type: z.tracking.helpers.get_conversation_type(conversation_et),
      time_elapsed: z.util.bucket_values(seconds_since_message_creation, [0, 60, 300, 600, 1800, 3600, 86400]),
      time_elapsed_action: seconds_since_message_creation,
    });
  }

  /**
   * Track reaction action.
   *
   * @param {Conversation} conversation_et - Conversation entity
   * @param {Message} message_et - Message that was reacted tp
   * @param {z.message.ReactionType} reaction - Type of reaction
   * @param {boolean} [button=true] - Button source of reaction
   * @returns {undefined} No return value
   */
  _track_reaction(conversation_et, message_et, reaction, button = true) {
    amplify.publish(z.event.WebApp.ANALYTICS.EVENT, z.tracking.EventName.CONVERSATION.REACTED_TO_MESSAGE, {
      action: reaction ? 'like' : 'unlike',
      conversation_type: z.tracking.helpers.get_conversation_type(conversation_et),
      method: button ? 'button' : 'menu',
      reacted_to_last_message: conversation_et.get_last_message() === message_et,
      type: z.tracking.helpers.get_message_type(message_et),
      user: message_et.user().is_me ? 'sender' : 'receiver',
      with_service: conversation_et.isWithBot(),
    });
  }
};<|MERGE_RESOLUTION|>--- conflicted
+++ resolved
@@ -995,11 +995,7 @@
       }
 
       case z.service.BackendClientError.LABEL.TOO_MANY_MEMBERS: {
-<<<<<<< HEAD
-        const openSpots = z.config.MAXIMUM_CONVERSATION_SIZE - conversationEntity.get_number_of_participants();
-=======
         const openSpots = z.config.MAXIMUM_CONVERSATION_SIZE - conversationEntity.getNumberOfParticipants();
->>>>>>> 8f67a86a
         amplify.publish(z.event.WebApp.WARNING.MODAL, z.ViewModel.ModalType.TOO_MANY_MEMBERS, {
           data: {
             max: z.config.MAXIMUM_CONVERSATION_SIZE,
