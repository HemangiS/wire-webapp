--- conflicted
+++ resolved
@@ -42,13 +42,8 @@
 
   constructor(elementId, conversationRepository, integrationRepository, teamRepository, userRepository) {
     this.clickOnAddPeople = this.clickOnAddPeople.bind(this);
-<<<<<<< HEAD
-    this.clickOnClose = this.clickOnClose.bind(this);
-    this.clickOnPending = this.clickOnPending.bind(this);
-=======
     this.clickOnPending = this.clickOnPending.bind(this);
     this.clickOnMemberBack = this.clickOnMemberBack.bind(this);
->>>>>>> 8f67a86a
     this.clickOnSelectService = this.clickOnSelectService.bind(this);
     this.clickOnShowParticipant = this.clickOnShowParticipant.bind(this);
     this.clickToAddService = this.clickToAddService.bind(this);
@@ -100,11 +95,7 @@
     this.unverifiedParticipants = ko.observableArray();
     this.verifiedParticipants = ko.observableArray();
 
-<<<<<<< HEAD
-    this.services = ko.observableArray([]);
-=======
     this.services = this.integrationRepository.services;
->>>>>>> 8f67a86a
 
     ko.computed(() => {
       const conversationEntity = this.conversation();
@@ -189,11 +180,7 @@
 
     const shortcut = z.ui.Shortcut.get_shortcut_tooltip(z.ui.ShortcutType.ADD_PEOPLE);
     this.addPeopleTooltip = ko.pureComputed(() => {
-<<<<<<< HEAD
-      const identifier = this.enableIntegrations() ? z.string.tooltip_people_add : z.string.tooltip_people_add_people;
-=======
       const identifier = this.showIntegrations() ? z.string.tooltip_people_add : z.string.tooltip_people_add_people;
->>>>>>> 8f67a86a
       return z.l10n.text(identifier, shortcut);
     });
 
@@ -221,11 +208,6 @@
   clickOnAddService() {
     this.state(ParticipantsViewModel.STATE.ADD_SERVICE);
     this.searchServices(this.searchInput());
-  }
-
-<<<<<<< HEAD
-  clickOnClose() {
-    this.resetView();
   }
 
   clickOnPending(userEntity) {
@@ -239,23 +221,10 @@
       },
       template: '#template-confirm-connect',
     });
-=======
-  clickOnPending(userEntity) {
-    const onSuccess = () => this.participantsBubble.hide();
-
-    this.confirmDialog = $('#participants').confirm({
-      cancel: () => this.userRepository.ignore_connection_request(userEntity).then(() => onSuccess()),
-      confirm: () => this.userRepository.accept_connection_request(userEntity, true).then(() => onSuccess()),
-      data: {
-        user: this.selectedUser(),
-      },
-      template: '#template-confirm-connect',
-    });
   }
 
   clickOnCloseAdding() {
     this.resetView();
->>>>>>> 8f67a86a
   }
 
   clickOnSelectService(serviceEntity) {
@@ -268,21 +237,14 @@
         this.selectedService().providerName(providerEntity.name);
       }
     });
-<<<<<<< HEAD
   }
 
   clickOnSelfProfile() {
     amplify.publish(z.event.WebApp.PREFERENCES.MANAGE_ACCOUNT);
-=======
-  }
-
-  clickOnSelfProfile() {
-    amplify.publish(z.event.WebApp.PREFERENCES.MANAGE_ACCOUNT);
   }
 
   clickOnMemberBack() {
     this.resetView();
->>>>>>> 8f67a86a
   }
 
   clickOnServiceBack() {
@@ -301,11 +263,7 @@
     if (this.conversation().is_group()) {
       this.conversationRepository.addMembers(this.conversation(), userIds).then(() => {
         amplify.publish(z.event.WebApp.ANALYTICS.EVENT, z.tracking.EventName.CONVERSATION.ADD_TO_GROUP_CONVERSATION, {
-<<<<<<< HEAD
-          numberOfGroupParticipants: this.conversation().get_number_of_participants(),
-=======
           numberOfGroupParticipants: this.conversation().getNumberOfParticipants(),
->>>>>>> 8f67a86a
           numberOfParticipantsAdded: userIds.length,
         });
       });
@@ -323,7 +281,6 @@
     }
 
     this.participantsBubble.hide();
-<<<<<<< HEAD
   }
 
   clickToAddService() {
@@ -362,46 +319,6 @@
     }
   }
 
-=======
-  }
-
-  clickToAddService() {
-    this.integrationRepository.addService(this.conversation(), this.selectedService(), 'conversation_details');
-    this.participantsBubble.hide();
-  }
-
-  clickToBlock(userEntity) {
-    amplify.publish(z.event.WebApp.AUDIO.PLAY, z.audio.AudioType.ALERT);
-
-    this.confirmDialog = $('#participants').confirm({
-      confirm: () => {
-        const nextConversationEntity = this.conversationRepository.get_next_conversation(this.conversation());
-
-        this.participantsBubble.hide();
-        this.userRepository.block_user(userEntity, nextConversationEntity);
-      },
-      data: {
-        user: userEntity,
-      },
-      template: '#template-confirm-block',
-    });
-  }
-
-  clickToConnect(userEntity) {
-    this.participantsBubble.hide();
-
-    amplify.publish(z.event.WebApp.ANALYTICS.EVENT, z.tracking.EventName.CONNECT.SENT_CONNECT_REQUEST, {
-      context: 'participants',
-    });
-  }
-
-  clickToEdit() {
-    if (this.isEditable()) {
-      this.isEditing(true);
-    }
-  }
-
->>>>>>> 8f67a86a
   clickToLeave() {
     amplify.publish(z.event.WebApp.AUDIO.PLAY, z.audio.AudioType.ALERT);
 
@@ -458,9 +375,32 @@
     });
   }
 
-<<<<<<< HEAD
+  renameConversation(data, event) {
+    const currentConversationName = this.conversation()
+      .display_name()
+      .trim();
+    const newConversationName = z.util.StringUtil.remove_line_breaks(event.target.value.trim());
+
+    if (newConversationName.length && newConversationName !== currentConversationName) {
+      event.target.value = currentConversationName;
+      this.isEditing(false);
+      this.conversationRepository.rename_conversation(this.conversation(), newConversationName);
+    }
+  }
+
+  resetView() {
+    this.state(ParticipantsViewModel.STATE.PARTICIPANTS);
+    this.selectedUsers.removeAll();
+    this.searchInput('');
+    if (this.confirmDialog) {
+      this.confirmDialog.destroy();
+    }
+    this.selectedService(undefined);
+    this.selectedUser(undefined);
+  }
+
   searchServices(query) {
-    if (this.state() === ParticipantsViewModel.STATE.ADD_SERVICE) {
+    if (this.stateAddService()) {
       this.integrationRepository.searchForServices(query, this.searchInput);
     }
   }
@@ -513,130 +453,6 @@
           return this.participantsBubble.show().then(() => this.clickOnAddPeople());
         }
 
-        const isAddingPeople = this.state() === ParticipantsViewModel.STATE.ADD_PEOPLE;
-        const isConfirmingAction = this.confirmDialog && this.confirmDialog.is_visible();
-        if (isAddingPeople || isConfirmingAction) {
-          return this.participantsBubble.hide();
-        }
-
-        return this.clickOnAddPeople();
-      }
-
-      return this.participantsBubble.toggle();
-    };
-
-    const bubble = wire.app.view.content.message_list.participant_bubble;
-    if (bubble && bubble.is_visible()) {
-      window.setTimeout(() => {
-        toggleBubble();
-      }, 550);
-    } else {
-      toggleBubble();
-    }
-  }
-
-  renameConversation(data, event) {
-    const currentConversationName = this.conversation()
-      .display_name()
-      .trim();
-    const newConversationName = z.util.StringUtil.remove_line_breaks(event.target.value.trim());
-
-    if (newConversationName.length && newConversationName !== currentConversationName) {
-      event.target.value = currentConversationName;
-      this.isEditing(false);
-      this.conversationRepository.rename_conversation(this.conversation(), newConversationName);
-    }
-  }
-
-  resetView() {
-    this.state(ParticipantsViewModel.STATE.PARTICIPANTS);
-    this.selectedUsers.removeAll();
-    this.services.removeAll();
-    this.searchInput('');
-    if (this.confirmDialog) {
-      this.confirmDialog.destroy();
-    }
-    this.selectedService();
-    this.selectedUser();
-=======
-  renameConversation(data, event) {
-    const currentConversationName = this.conversation()
-      .display_name()
-      .trim();
-    const newConversationName = z.util.StringUtil.remove_line_breaks(event.target.value.trim());
-
-    if (newConversationName.length && newConversationName !== currentConversationName) {
-      event.target.value = currentConversationName;
-      this.isEditing(false);
-      this.conversationRepository.rename_conversation(this.conversation(), newConversationName);
-    }
-  }
-
-  resetView() {
-    this.state(ParticipantsViewModel.STATE.PARTICIPANTS);
-    this.selectedUsers.removeAll();
-    this.searchInput('');
-    if (this.confirmDialog) {
-      this.confirmDialog.destroy();
-    }
-    this.selectedService(undefined);
-    this.selectedUser(undefined);
-  }
-
-  searchServices(query) {
-    if (this.stateAddService()) {
-      this.integrationRepository.searchForServices(query, this.searchInput);
-    }
-  }
-
-  showParticipant(participantEntity, groupMode = false) {
-    if (participantEntity) {
-      this.groupMode(groupMode);
-      if (participantEntity.isBot) {
-        return this.showService(participantEntity);
-      }
-      this.selectedUser(participantEntity);
-    }
-  }
-
-  showService(userEntity) {
-    this.selectedUser(userEntity);
-    const {providerId, serviceId} = userEntity;
-
-    this.integrationRepository
-      .getServiceById(providerId, serviceId)
-      .then(serviceEntity => {
-        this.selectedService(serviceEntity);
-        this.state(ParticipantsViewModel.STATE.SERVICE_DETAILS);
-        return this.integrationRepository.getProviderById(providerId);
-      })
-      .then(providerEntity => this.selectedService().providerName(providerEntity.name));
-  }
-
-  switchContent(contentState) {
-    const isConnectionRequests = contentState === z.ViewModel.content.CONTENT_STATE.CONNECTION_REQUESTS;
-    if (isConnectionRequests) {
-      this.participantsBubble.hide();
-    }
-  }
-
-  toggleParticipantsBubble(addPeople = false) {
-    const toggleBubble = () => {
-      if (!this.participantsBubble.is_visible()) {
-        this.resetView();
-
-        const [userEntity] = this.participants();
-        const initialUser = userEntity && this.conversation().is_one2one() ? userEntity : undefined;
-        this.selectedUser(initialUser);
-
-        this.renderParticipants(true);
-      }
-
-      if (addPeople && !this.conversation().is_guest()) {
-        if (!this.participantsBubble.is_visible()) {
-          return this.participantsBubble.show().then(() => this.clickOnAddPeople());
-        }
-
         const isConfirmingAction = this.confirmDialog && this.confirmDialog.is_visible();
         if (this.stateAddPeople() || isConfirmingAction) {
           return this.participantsBubble.hide();
@@ -651,6 +467,5 @@
     const bubble = wire.app.view.content.message_list.participant_bubble;
     const timeout = bubble && bubble.is_visible() ? z.motion.MotionDuration.LONG : 0;
     window.setTimeout(() => toggleBubble(), timeout);
->>>>>>> 8f67a86a
   }
 };